<<<<<<< HEAD
cmake_minimum_required(VERSION 2.4.6)
include($ENV{ROS_ROOT}/core/rosbuild/rosbuild.cmake)

#Set the build type.  Options are:
#  Coverage       : w/ debug symbols, w/o optimization, w/ code-coverage
#  Debug          : w/ debug symbols, w/o optimization
#  Release        : w/o debug symbols, w/ optimization
#  RelWithDebInfo : w/ debug symbols, w/ optimization
#  MinSizeRel     : w/o debug symbols, w/ optimization, stripped binaries
set(ROS_BUILD_TYPE RelWithDebInfo)

rosbuild_init()

rosbuild_add_boost_directories()

find_package(PkgConfig REQUIRED)
pkg_check_modules(sbpl_geometry_utils REQUIRED sbpl_geometry_utils)
include_directories(${sbpl_geometry_utils_INCLUDE_DIRS})
link_directories(${sbpl_geometry_utils_LIBRARY_DIRS})

find_package(Eigen REQUIRED)
include_directories(${EIGEN_INCLUDE_DIRS})
add_definitions(${EIGEN_DEFINITIONS})

#rosbuild_add_compile_flags(-g)

#set the default path for built executables to the "bin" directory
set(EXECUTABLE_OUTPUT_PATH ${PROJECT_SOURCE_DIR}/bin)

#set the default path for built libraries to the "lib" directory
set(LIBRARY_OUTPUT_PATH ${PROJECT_SOURCE_DIR}/lib)

rosbuild_add_library(sbpl_collision_checking 
                        src/group.cpp 
                        src/sbpl_collision_model.cpp
                        src/sbpl_collision_space.cpp
                        src/sbpl_collision_space_objects.cpp
                        src/sbpl_collision_space_visualizations.cpp)

target_link_libraries(sbpl_collision_checking 
                        sbpl_geometry_utils
                        sbpl_manipulation_components
                        leatherman)

#rosbuild_add_executable(test_model src/test_collision_model.cpp)
#target_link_libraries(test_model sbpl_collision_checking)

rosbuild_add_executable(test_space src/test_collision_space.cpp)
target_link_libraries(test_space sbpl_collision_checking moveit_distance_field)
=======
add_library(sbpl_collision_checking
            src/group.cpp
            src/sbpl_collision_model.cpp
            src/collision_model_impl.cpp
            src/sbpl_collision_space.cpp)
target_link_libraries(sbpl_collision_checking sbpl_manipulation_components ${catkin_LIBRARIES})
set_target_properties(sbpl_collision_checking PROPERTIES COMPILE_FLAGS "-Wno-deprecated-declarations")

add_executable(test_space src/test_collision_space.cpp)
target_link_libraries(test_space sbpl_manipulation_components sbpl_collision_checking ${catkin_LIBRARIES})

install(TARGETS sbpl_collision_checking test_space
        ARCHIVE DESTINATION ${CATKIN_PACKAGE_LIB_DESTINATION}
        LIBRARY DESTINATION ${CATKIN_PACKAGE_LIB_DESTINATION}
        RUNTIME DESTINATION ${CATKIN_PACKAGE_BIN_DESTINATION})
>>>>>>> 2c29d4c0
<|MERGE_RESOLUTION|>--- conflicted
+++ resolved
@@ -1,54 +1,3 @@
-<<<<<<< HEAD
-cmake_minimum_required(VERSION 2.4.6)
-include($ENV{ROS_ROOT}/core/rosbuild/rosbuild.cmake)
-
-#Set the build type.  Options are:
-#  Coverage       : w/ debug symbols, w/o optimization, w/ code-coverage
-#  Debug          : w/ debug symbols, w/o optimization
-#  Release        : w/o debug symbols, w/ optimization
-#  RelWithDebInfo : w/ debug symbols, w/ optimization
-#  MinSizeRel     : w/o debug symbols, w/ optimization, stripped binaries
-set(ROS_BUILD_TYPE RelWithDebInfo)
-
-rosbuild_init()
-
-rosbuild_add_boost_directories()
-
-find_package(PkgConfig REQUIRED)
-pkg_check_modules(sbpl_geometry_utils REQUIRED sbpl_geometry_utils)
-include_directories(${sbpl_geometry_utils_INCLUDE_DIRS})
-link_directories(${sbpl_geometry_utils_LIBRARY_DIRS})
-
-find_package(Eigen REQUIRED)
-include_directories(${EIGEN_INCLUDE_DIRS})
-add_definitions(${EIGEN_DEFINITIONS})
-
-#rosbuild_add_compile_flags(-g)
-
-#set the default path for built executables to the "bin" directory
-set(EXECUTABLE_OUTPUT_PATH ${PROJECT_SOURCE_DIR}/bin)
-
-#set the default path for built libraries to the "lib" directory
-set(LIBRARY_OUTPUT_PATH ${PROJECT_SOURCE_DIR}/lib)
-
-rosbuild_add_library(sbpl_collision_checking 
-                        src/group.cpp 
-                        src/sbpl_collision_model.cpp
-                        src/sbpl_collision_space.cpp
-                        src/sbpl_collision_space_objects.cpp
-                        src/sbpl_collision_space_visualizations.cpp)
-
-target_link_libraries(sbpl_collision_checking 
-                        sbpl_geometry_utils
-                        sbpl_manipulation_components
-                        leatherman)
-
-#rosbuild_add_executable(test_model src/test_collision_model.cpp)
-#target_link_libraries(test_model sbpl_collision_checking)
-
-rosbuild_add_executable(test_space src/test_collision_space.cpp)
-target_link_libraries(test_space sbpl_collision_checking moveit_distance_field)
-=======
 add_library(sbpl_collision_checking
             src/group.cpp
             src/sbpl_collision_model.cpp
@@ -64,4 +13,3 @@
         ARCHIVE DESTINATION ${CATKIN_PACKAGE_LIB_DESTINATION}
         LIBRARY DESTINATION ${CATKIN_PACKAGE_LIB_DESTINATION}
         RUNTIME DESTINATION ${CATKIN_PACKAGE_BIN_DESTINATION})
->>>>>>> 2c29d4c0
