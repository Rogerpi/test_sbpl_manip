////////////////////////////////////////////////////////////////////////////////
// Copyright (c) 2010, Benjamin Cohen, Andrew Dornbush
// All rights reserved.
//
// Redistribution and use in source and binary forms, with or without
// modification, are permitted provided that the following conditions are met:
//
//     1. Redistributions of source code must retain the above copyright notice
//        this list of conditions and the following disclaimer.
//     2. Redistributions in binary form must reproduce the above copyright
//        notice, this list of conditions and the following disclaimer in the
//        documentation and/or other materials provided with the distribution.
//     3. Neither the name of the copyright holder nor the names of its
//        contributors may be used to endorse or promote products derived from
//        this software without specific prior written permission.
//
// THIS SOFTWARE IS PROVIDED BY THE COPYRIGHT HOLDERS AND CONTRIBUTORS "AS IS"
// AND ANY EXPRESS OR IMPLIED WARRANTIES, INCLUDING, BUT NOT LIMITED TO, THE
// IMPLIED WARRANTIES OF MERCHANTABILITY AND FITNESS FOR A PARTICULAR PURPOSE
// ARE DISCLAIMED. IN NO EVENT SHALL THE COPYRIGHT OWNER OR CONTRIBUTORS BE
// LIABLE FOR ANY DIRECT, INDIRECT, INCIDENTAL, SPECIAL, EXEMPLARY, OR
// CONSEQUENTIAL DAMAGES (INCLUDING, BUT NOT LIMITED TO, PROCUREMENT OF
// SUBSTITUTE GOODS OR SERVICES; LOSS OF USE, DATA, OR PROFITS; OR BUSINESS
// INTERRUPTION) HOWEVER CAUSED AND ON ANY THEORY OF LIABILITY, WHETHER IN
// CONTRACT, STRICT LIABILITY, OR TORT (INCLUDING NEGLIGENCE OR OTHERWISE)
// ARISING IN ANY WAY OUT OF THE USE OF THIS SOFTWARE, EVEN IF ADVISED OF THE
// POSSIBILITY OF SUCH DAMAGE.
////////////////////////////////////////////////////////////////////////////////

/// \author Benjamin Cohen
/// \author Andrew Dornbush

#include <smpl/graph/manip_lattice.h>

// standard includes
#include <iomanip>
#include <sstream>

// system includes
#include <Eigen/Dense>
#include <sbpl/planners/planner.h>

#include <smpl/angles.h>
#include <smpl/console/console.h>
#include <smpl/console/nonstd.h>
#include <smpl/heuristic/robot_heuristic.h>
#include <smpl/debug/visualize.h>
#include <smpl/debug/marker_utils.h>
#include "../profiling.h"

auto std::hash<sbpl::motion::ManipLatticeState>::operator()(
    const argument_type& s) const -> result_type
{
    size_t seed = 0;
    boost::hash_combine(seed, boost::hash_range(s.coord.begin(), s.coord.end()));
    return seed;
}

namespace sbpl {
namespace motion {

ManipLattice::~ManipLattice()
{
    for (size_t i = 0; i < m_states.size(); i++) {
        delete m_states[i];
        m_states[i] = nullptr;
    }
    m_states.clear();
    m_state_to_id.clear();
}

bool ManipLattice::init(
    RobotModel* _robot,
    CollisionChecker* checker,
    const PlanningParams* _params,
    const std::vector<double>& resolutions,
    ActionSpace* actions)
{
    SMPL_DEBUG_NAMED(_params->graph_log, "Initialize Manip Lattice");

    if (!actions) {
        SMPL_ERROR_NAMED(_params->graph_log, "Action Space is null");
        return false;
    }

    if (resolutions.size() != _robot->jointVariableCount()) {
        SMPL_ERROR_NAMED(_params->graph_log, "Insufficient variable resolutions for robot model");
        return false;
    }

    if (!RobotPlanningSpace::init(_robot, checker, _params)) {
        SMPL_ERROR_NAMED(_params->graph_log, "Failed to initialize Robot Planning Space");
        return false;
    }

    m_fk_iface = _robot->getExtension<ForwardKinematicsInterface>();

    m_min_limits.resize(_robot->jointVariableCount());
    m_max_limits.resize(_robot->jointVariableCount());
    m_continuous.resize(_robot->jointVariableCount());
    m_bounded.resize(_robot->jointVariableCount());
    for (int jidx = 0; jidx < _robot->jointVariableCount(); ++jidx) {
        m_min_limits[jidx] = _robot->minPosLimit(jidx);
        m_max_limits[jidx] = _robot->maxPosLimit(jidx);
        m_continuous[jidx] = _robot->isContinuous(jidx);
        m_bounded[jidx] = _robot->hasPosLimit(jidx);

        SMPL_DEBUG_NAMED(_params->graph_log, "variable %d: { min: %f, max: %f, continuous: %s, bounded: %s }",
            jidx,
            m_min_limits[jidx],
            m_max_limits[jidx],
            m_continuous[jidx] ? "true" : "false",
            m_bounded[jidx] ? "true" : "false");
    }

    m_goal_state_id = reserveHashEntry();
    SMPL_DEBUG_NAMED(_params->graph_log, "  goal state has state ID %d", m_goal_state_id);

    std::vector<int> discretization(_robot->jointVariableCount());
    std::vector<double> deltas(_robot->jointVariableCount());
    for (size_t vidx = 0; vidx < _robot->jointVariableCount(); ++vidx) {
        if (m_continuous[vidx]) {
            discretization[vidx] = (int)std::round((2.0 * M_PI) / resolutions[vidx]);
            deltas[vidx] = (2.0 * M_PI) / (double)discretization[vidx];
        } else if (m_bounded[vidx]) {
            const double span = std::fabs(m_max_limits[vidx] - m_min_limits[vidx]);
            discretization[vidx] = std::max(1, (int)std::round(span / resolutions[vidx]));
            deltas[vidx] = span / (double)discretization[vidx];
        } else {
            discretization[vidx] = std::numeric_limits<int>::max();
            deltas[vidx] = resolutions[vidx];
        }
    }

    SMPL_DEBUG_STREAM_NAMED(_params->graph_log, "  coord vals: " << discretization);
    SMPL_DEBUG_STREAM_NAMED(_params->graph_log, "  coord deltas: " << deltas);

    m_coord_vals = std::move(discretization);
    m_coord_deltas = std::move(deltas);

    m_actions = actions;

    return true;
}

void ManipLattice::PrintState(int stateID, bool verbose, FILE* fout)
{
    assert(stateID >= 0 && stateID < (int)m_states.size());

    if (!fout) {
        fout = stdout;
    }

    ManipLatticeState* entry = m_states[stateID];

    std::stringstream ss;

    if (stateID == m_goal_state_id) {
        ss << "<goal state: { ";
        switch (goal().type) {
        case GoalType::XYZ_GOAL:
        case GoalType::XYZ_RPY_GOAL:
            ss << "pose: " << goal().tgt_off_pose;
            break;
        case GoalType::JOINT_STATE_GOAL:
            ss << "state: " << goal().angles;
            break;
        }
        ss << " }>";
    } else {
        ss << "{ ";
        for (size_t i = 0; i < entry->state.size(); ++i) {
            ss << std::setprecision(3) << entry->state[i];
            if (i != entry->state.size() - 1) {
                ss << ", ";
            }
        }
        ss << " }";
    }

    if (fout == stdout) {
        SMPL_DEBUG_NAMED(params()->graph_log, "%s", ss.str().c_str());
    } else if (fout == stderr) {
        SMPL_WARN("%s", ss.str().c_str());
    } else {
        fprintf(fout, "%s\n", ss.str().c_str());
    }
}

void ManipLattice::GetSuccs(
    int state_id,
    std::vector<int>* succs,
    std::vector<int>* costs)
{
    assert(state_id >= 0 && state_id < m_states.size() && "state id out of bounds");
    assert(succs && costs && "successor buffer is null");
    assert(m_actions && "action space is uninitialized");

    SMPL_DEBUG_NAMED(params()->expands_log, "expanding state %d", state_id);

    // goal state should be absorbing
    if (state_id == m_goal_state_id) {
        return;
    }

    ManipLatticeState* parent_entry = m_states[state_id];

    assert(parent_entry);
    assert(parent_entry->coord.size() >= robot()->jointVariableCount());

    // log expanded state details
    SMPL_DEBUG_STREAM_NAMED(params()->expands_log, "  coord: " << parent_entry->coord);
    SMPL_DEBUG_STREAM_NAMED(params()->expands_log, "  angles: " << parent_entry->state);
    SMPL_DEBUG_NAMED(params()->expands_log, "  heur: %d", GetGoalHeuristic(state_id));

    SV_SHOW_INFO(getStateVisualization(parent_entry->state, "expansion"));

    int goal_succ_count = 0;

    std::vector<Action> actions;
    if (!m_actions->apply(parent_entry->state, actions)) {
        SMPL_WARN("Failed to get actions");
        return;
    }

    SMPL_DEBUG_NAMED(params()->expands_log, "  actions: %zu", actions.size());

    // check actions for validity
    RobotCoord succ_coord(robot()->jointVariableCount(), 0);
    for (size_t i = 0; i < actions.size(); ++i) {
        const Action& action = actions[i];

        SMPL_DEBUG_NAMED(params()->expands_log, "    action %zu:", i);
        SMPL_DEBUG_NAMED(params()->expands_log, "      waypoints: %zu", action.size());

        if (!checkAction(parent_entry->state, action)) {
            continue;
        }

        // compute destination coords
        stateToCoord(action.back(), succ_coord);

        // get the successor

        // check if hash entry already exists, if not then create one
        int succ_state_id = getOrCreateState(succ_coord, action.back());
        ManipLatticeState* succ_entry = getHashEntry(succ_state_id);

        // check if this state meets the goal criteria
        const bool is_goal_succ = isGoal(action.back());
        if (is_goal_succ) {
            // update goal state
            ++goal_succ_count;
        }

        // put successor on successor list with the proper cost
        if (is_goal_succ) {
            succs->push_back(m_goal_state_id);
        } else {
            succs->push_back(succ_state_id);
        }
        costs->push_back(cost(parent_entry, succ_entry, is_goal_succ));

        // log successor details
        SMPL_DEBUG_NAMED(params()->expands_log, "      succ: %zu", i);
        SMPL_DEBUG_NAMED(params()->expands_log, "        id: %5i", succ_state_id);
        SMPL_DEBUG_STREAM_NAMED(params()->expands_log, "        coord: " << succ_coord);
        SMPL_DEBUG_STREAM_NAMED(params()->expands_log, "        state: " << succ_entry->state);
        SMPL_DEBUG_NAMED(params()->expands_log, "        heur: %2d", GetGoalHeuristic(succ_state_id));
        SMPL_DEBUG_NAMED(params()->expands_log, "        cost: %5d", cost(parent_entry, succ_entry, is_goal_succ));
    }

    if (goal_succ_count > 0) {
        SMPL_DEBUG_NAMED(params()->expands_log, "Got %d goal successors!", goal_succ_count);
    }
<<<<<<< HEAD
    //ROS_ERROR_STREAM("Expanded node iD is "<<state_id);
    m_expanded_states.push_back(state_id);
    //std::getchar();
=======
>>>>>>> a4762c39
}

Stopwatch GetLazySuccsStopwatch("GetLazySuccs", 10);

void ManipLattice::GetLazySuccs(
    int state_id,
    std::vector<int>* succs,
    std::vector<int>* costs,
    std::vector<bool>* true_costs)
{
    GetLazySuccsStopwatch.start();
    PROFAUTOSTOP(GetLazySuccsStopwatch);

    assert(state_id >= 0 && state_id < m_states.size());

    SMPL_DEBUG_NAMED(params()->expands_log, "expand state %d", state_id);

    // goal state should be absorbing
    if (state_id == m_goal_state_id) {
        return;
    }

    ManipLatticeState* state_entry = m_states[state_id];

    assert(state_entry);
    assert(state_entry->coord.size() >= robot()->jointVariableCount());

    // log expanded state details
    SMPL_DEBUG_STREAM_NAMED(params()->expands_log, "  coord: " << state_entry->coord);
    SMPL_DEBUG_STREAM_NAMED(params()->expands_log, "  angles: " << state_entry->state);
    SMPL_DEBUG_NAMED(params()->expands_log, "  heur: %d", GetGoalHeuristic(state_id));

    const RobotState& source_angles = state_entry->state;
    SV_SHOW_DEBUG(getStateVisualization(source_angles, "expansion"));

    std::vector<Action> actions;
    if (!m_actions->apply(source_angles, actions)) {
        SMPL_WARN("Failed to get successors");
        return;
    }

    SMPL_DEBUG_NAMED(params()->expands_log, "  actions: %zu", actions.size());

    int goal_succ_count = 0;
    RobotCoord succ_coord(robot()->jointVariableCount());
    for (size_t i = 0; i < actions.size(); ++i) {
        const Action& action = actions[i];

        SMPL_DEBUG_NAMED(params()->expands_log, "    action %zu:", i);
        SMPL_DEBUG_NAMED(params()->expands_log, "      waypoints: %zu", action.size());

        stateToCoord(action.back(), succ_coord);

        const bool succ_is_goal_state = isGoal(action.back());
        if (succ_is_goal_state) {
            ++goal_succ_count;
        }

        int succ_state_id = getOrCreateState(succ_coord, action.back());
        ManipLatticeState* succ_entry = getHashEntry(succ_state_id);

        if (succ_is_goal_state) {
            succs->push_back(m_goal_state_id);
        } else {
            succs->push_back(succ_state_id);
        }
        costs->push_back(cost(state_entry, succ_entry, succ_is_goal_state));
        true_costs->push_back(false);

        // log successor details
        SMPL_DEBUG_NAMED(params()->expands_log, "      succ: %zu", i);
        SMPL_DEBUG_NAMED(params()->expands_log, "        id: %5i", succ_state_id);
        SMPL_DEBUG_STREAM_NAMED(params()->expands_log, "        coord: " << succ_coord);
        SMPL_DEBUG_STREAM_NAMED(params()->expands_log, "        state: " << succ_entry->state);
        SMPL_DEBUG_NAMED(params()->expands_log, "        heur: %2d", GetGoalHeuristic(succ_state_id));
        SMPL_DEBUG_NAMED(params()->expands_log, "        cost: %5d", cost(state_entry, succ_entry, succ_is_goal_state));
    }

    if (goal_succ_count > 0) {
        SMPL_DEBUG_NAMED(params()->expands_log, "Got %d goal successors!", goal_succ_count);
    }
}

Stopwatch GetTrueCostStopwatch("GetTrueCost", 10);

int ManipLattice::GetTrueCost(int parentID, int childID)
{
    GetTrueCostStopwatch.start();
    PROFAUTOSTOP(GetTrueCostStopwatch);

    SMPL_DEBUG_NAMED(params()->expands_log, "evaluating cost of transition %d -> %d", parentID, childID);

    assert(parentID >= 0 && parentID < (int)m_states.size());
    assert(childID >= 0 && childID < (int)m_states.size());

    ManipLatticeState* parent_entry = m_states[parentID];
    ManipLatticeState* child_entry = m_states[childID];
    assert(parent_entry && parent_entry->coord.size() >= robot()->jointVariableCount());
    assert(child_entry && child_entry->coord.size() >= robot()->jointVariableCount());

    const RobotState& parent_angles = parent_entry->state;
    SV_SHOW_DEBUG(getStateVisualization(parent_angles, "expansion"));

    std::vector<Action> actions;
    if (!m_actions->apply(parent_angles, actions)) {
        SMPL_WARN("Failed to get actions");
        return -1;
    }

    const bool goal_edge = (childID == m_goal_state_id);

    size_t num_actions = 0;

    // check actions for validity and find the valid action with the least cost
    RobotCoord succ_coord(robot()->jointVariableCount());
    int best_cost = std::numeric_limits<int>::max();
    for (size_t aidx = 0; aidx < actions.size(); ++aidx) {
        const Action& action = actions[aidx];

        stateToCoord(action.back(), succ_coord);

        // check whether this action leads to the child state
        if (goal_edge) {
            // skip actions which don't end up at a goal state
            if (!isGoal(action.back())) {
                continue;
            }
        } else {
            // skip actions which don't end up at the child state
            if (succ_coord != child_entry->coord) {
                continue;
            }
        }

        SMPL_DEBUG_NAMED(params()->expands_log, "    action %zu:", num_actions++);
        SMPL_DEBUG_NAMED(params()->expands_log, "      waypoints %zu:", action.size());

        if (!checkAction(parent_angles, action)) {
            continue;
        }

        // get the unique state
        int succ_state_id = goal_edge ? getHashEntry(succ_coord) : childID;
        ManipLatticeState* succ_entry = getHashEntry(succ_state_id);
        assert(succ_entry);

        const int edge_cost = cost(parent_entry, succ_entry, goal_edge);
        if (edge_cost < best_cost) {
            best_cost = edge_cost;
        }
    }

    if (best_cost != std::numeric_limits<int>::max()) {
        return best_cost;
    } else {
        return -1;
    }
}

const RobotState& ManipLattice::extractState(int state_id)
{
    return m_states[state_id]->state;
}

bool ManipLattice::projectToPose(int state_id, Eigen::Affine3d& pose)
{
    if (state_id == getGoalStateID()) {
        assert(goal().tgt_off_pose.size() >= 6);
        Eigen::Matrix3d R;
        angles::from_euler_zyx(
                goal().tgt_off_pose[5],
                goal().tgt_off_pose[4],
                goal().tgt_off_pose[3],
                R);
        pose =
                Eigen::Translation3d(
                        goal().tgt_off_pose[0],
                        goal().tgt_off_pose[1],
                        goal().tgt_off_pose[2]) *
                Eigen::Affine3d(R);
        return true;
    }

    std::vector<double> vpose;
    if (!computePlanningFrameFK(m_states[state_id]->state, vpose)) {
        SMPL_WARN("Failed to compute fk for state %d", state_id);
        return false;
    }

    Eigen::Matrix3d R;
    angles::from_euler_zyx(vpose[5], vpose[4], vpose[3], R);
    pose =
            Eigen::Translation3d(vpose[0], vpose[1], vpose[2]) *
            Eigen::Affine3d(R);
    return true;
}

void ManipLattice::GetPreds(
    int state_id,
    std::vector<int>* preds,
    std::vector<int>* costs)
{
    SMPL_WARN("GetPreds unimplemented");
}

// angles are counterclockwise from 0 to 360 in radians, 0 is the center of bin
// 0, ...
void ManipLattice::coordToState(
    const RobotCoord& coord,
    RobotState& state) const
{
    assert((int)state.size() == robot()->jointVariableCount() &&
            (int)coord.size() == robot()->jointVariableCount());

    for (size_t i = 0; i < coord.size(); ++i) {
        if (m_continuous[i]) {
            state[i] = coord[i] * m_coord_deltas[i];
        } else if (!m_bounded[i]) {
            state[i] = (double)coord[i] * m_coord_deltas[i];
        } else {
            state[i] = m_min_limits[i] + coord[i] * m_coord_deltas[i];
        }
    }
}

void ManipLattice::stateToCoord(
    const RobotState& state,
    RobotCoord& coord) const
{
    assert((int)state.size() == robot()->jointVariableCount() &&
            (int)coord.size() == robot()->jointVariableCount());

    for (size_t i = 0; i < state.size(); ++i) {
        if (m_continuous[i]) {
            double pos_angle = angles::normalize_angle_positive(state[i]);

            coord[i] = (int)((pos_angle + m_coord_deltas[i] * 0.5) / m_coord_deltas[i]);

            if (coord[i] == m_coord_vals[i]) {
                coord[i] = 0;
            }
        } else if (!m_bounded[i]) {
            if (state[i] >= 0.0) {
                coord[i] = (int)(state[i] / m_coord_deltas[i] + 0.5);
            } else {
                coord[i] = (int)(state[i] / m_coord_deltas[i] - 0.5);
            }
        } else {
            coord[i] = (int)(((state[i] - m_min_limits[i]) / m_coord_deltas[i]) + 0.5);
        }
    }
}

ManipLatticeState* ManipLattice::getHashEntry(int state_id) const
{
    if (state_id < 0 || state_id >= (int)m_states.size()) {
        return nullptr;
    }

    return m_states[state_id];
}

/// Return the state id of the state with the given coordinate or -1 if the
/// state has not yet been allocated.
int ManipLattice::getHashEntry(const RobotCoord& coord)
{
    ManipLatticeState state;
    state.coord = coord;
    auto sit = m_state_to_id.find(&state);
    if (sit == m_state_to_id.end()) {
        return -1;
    }
    return sit->second;
}

int ManipLattice::createHashEntry(
    const RobotCoord& coord,
    const RobotState& state)
{
    int state_id = reserveHashEntry();
    ManipLatticeState* entry = getHashEntry(state_id);

    entry->coord = coord;
    entry->state = state;

    // map state -> state id
    m_state_to_id[entry] = state_id;

    return state_id;
}

int ManipLattice::getOrCreateState(
    const RobotCoord& coord,
    const RobotState& state)
{
    int state_id = getHashEntry(coord);
    if (state_id < 0) {
        state_id = createHashEntry(coord, state);
    }
    return state_id;
}

int ManipLattice::reserveHashEntry()
{
    ManipLatticeState* entry = new ManipLatticeState;
    int state_id = (int)m_states.size();

    // map state id -> state
    m_states.push_back(entry);

    // map planner state -> graph state
    int* pinds = new int[NUMOFINDICES_STATEID2IND];
    std::fill(pinds, pinds + NUMOFINDICES_STATEID2IND, -1);
    StateID2IndexMapping.push_back(pinds);

    return state_id;
}

/// NOTE: const although RobotModel::computePlanningLinkFK used underneath may
/// not be
bool ManipLattice::computePlanningFrameFK(
    const RobotState& state,
    std::vector<double>& pose) const
{
    assert(state.size() == robot()->jointVariableCount());
    assert(m_fk_iface);

    if (!m_fk_iface->computePlanningLinkFK(state, pose)) {
        return false;
    }

    pose = getTargetOffsetPose(pose);

    assert(pose.size() == 6);
    return true;
}

int ManipLattice::cost(
    ManipLatticeState* HashEntry1,
    ManipLatticeState* HashEntry2,
    bool bState2IsGoal) const
{
    const int DefaultCostMultiplier = 1000;
    return DefaultCostMultiplier;
}

bool ManipLattice::checkAction(const RobotState& state, const Action& action)
{
    std::uint32_t violation_mask = 0x00000000;

    // check intermediate states for collisions
    for (size_t iidx = 0; iidx < action.size(); ++iidx) {
        const RobotState& istate = action[iidx];
        SMPL_DEBUG_STREAM_NAMED(params()->expands_log, "        " << iidx << ": " << istate);

        // check joint limits
        if (!robot()->checkJointLimits(istate)) {
            SMPL_DEBUG_NAMED(params()->expands_log, "        -> violates joint limits");
            violation_mask |= 0x00000001;
            break;
        }

        // TODO/NOTE: this can result in an unnecessary number of collision
        // checks per each action; leaving commented here as it might hint at
        // an optimization where actions are checked at a coarse resolution as
        // a way of speeding up overall collision checking; in that case, the
        // isStateToStateValid function on CollisionChecker would have semantics
        // meaning "collision check a waypoint path without including the
        // endpoints".
//        // check for collisions
//        if (!collisionChecker()->isStateValid(istate, params()->verbose_collisions_))
//        {
//            SMPL_DEBUG_NAMED(params()->expands_log_, "        -> in collision);
//            violation_mask |= 0x00000002;
//            break;
//        }
    }

    if (violation_mask) {
        return false;
    }

    // check for collisions along path from parent to first waypoint
    if (!collisionChecker()->isStateToStateValid(state, action[0])) {
        SMPL_DEBUG_NAMED(params()->expands_log, "        -> path to first waypoint in collision");
        violation_mask |= 0x00000004;
    }

    if (violation_mask) {
        return false;
    }

    // check for collisions between waypoints
    for (size_t j = 1; j < action.size(); ++j) {
        const RobotState& prev_istate = action[j - 1];
        const RobotState& curr_istate = action[j];
        if (!collisionChecker()->isStateToStateValid(prev_istate, curr_istate))
        {
            SMPL_DEBUG_NAMED(params()->expands_log, "        -> path between waypoints %zu and %zu in collision", j - 1, j);
            violation_mask |= 0x00000008;
            break;
        }
    }

    if (violation_mask) {
        return false;
    }

    return true;
}

bool ManipLattice::isGoal(const RobotState& state)
{
    switch (goal().type) {
    case GoalType::JOINT_STATE_GOAL:
    {
        for (int i = 0; i < goal().angles.size(); i++) {
            if (fabs(state[i] - goal().angles[i]) > goal().angle_tolerances[i]) {
                return false;
            }
        }
        return true;
    }   break;
    case GoalType::XYZ_RPY_GOAL:
    {
        // get pose of planning link
        std::vector<double> pose;
        if (!computePlanningFrameFK(state, pose)) {
            SMPL_WARN("Failed to compute FK for planning frame");
            return false;
        }

        const double dx = fabs(pose[0] - goal().tgt_off_pose[0]);
        const double dy = fabs(pose[1] - goal().tgt_off_pose[1]);
        const double dz = fabs(pose[2] - goal().tgt_off_pose[2]);
        if (dx <= goal().xyz_tolerance[0] &&
            dy <= goal().xyz_tolerance[1] &&
            dz <= goal().xyz_tolerance[2])
        {
            // log the amount of time required for the search to get close to the goal
            if (!m_near_goal) {
                using namespace std::chrono;
                auto time_to_goal_region = clock::now() - m_t_start;
                auto time_to_goal_s =
                        duration_cast<duration<double>>(time_to_goal_region);
                m_near_goal = true;
                SMPL_INFO_NAMED(params()->expands_log, "Search is at %0.2f %0.2f %0.2f, within %0.3fm of the goal (%0.2f %0.2f %0.2f) after %0.4f sec.",
                        pose[0], pose[1], pose[2],
                        goal().xyz_tolerance[0],
                        goal().tgt_off_pose[0], goal().tgt_off_pose[1], goal().tgt_off_pose[2],
                        time_to_goal_s.count());
            }
            Eigen::Quaterniond qg(
                    Eigen::AngleAxisd(goal().tgt_off_pose[5], Eigen::Vector3d::UnitZ()) *
                    Eigen::AngleAxisd(goal().tgt_off_pose[4], Eigen::Vector3d::UnitY()) *
                    Eigen::AngleAxisd(goal().tgt_off_pose[3], Eigen::Vector3d::UnitX()));
            Eigen::Quaterniond q(
                    Eigen::AngleAxisd(pose[5], Eigen::Vector3d::UnitZ()) *
                    Eigen::AngleAxisd(pose[4], Eigen::Vector3d::UnitY()) *
                    Eigen::AngleAxisd(pose[3], Eigen::Vector3d::UnitX()));
            if (q.dot(qg) < 0.0) {
                qg = Eigen::Quaterniond(-qg.w(), -qg.x(), -qg.y(), -qg.z());
            }

//            const double theta = angles::normalize_angle(Eigen::AngleAxisd(qg.conjugate() * q).angle());
            const double theta = angles::normalize_angle(2.0 * acos(q.dot(qg)));
            if (theta < goal().rpy_tolerance[0]) {
                return true;
            }
        }
    }   break;
    case GoalType::XYZ_GOAL:
    {
        // get pose of planning link
        std::vector<double> pose;
        if (!computePlanningFrameFK(state, pose)) {
            SMPL_WARN("Failed to compute FK for planning frame");
            return false;
        }

        if (fabs(pose[0] - goal().tgt_off_pose[0]) <= goal().xyz_tolerance[0] &&
            fabs(pose[1] - goal().tgt_off_pose[1]) <= goal().xyz_tolerance[1] &&
            fabs(pose[2] - goal().tgt_off_pose[2]) <= goal().xyz_tolerance[2])
        {
            return true;
        }
    }   break;
    default:
    {
        SMPL_ERROR_NAMED(params()->graph_log, "Unknown goal type.");
    }   break;
    }

    return false;
}

auto ManipLattice::getStateVisualization(
    const RobotState& state,
    const std::string& ns)
    -> std::vector<visual::Marker>
{
    auto markers = collisionChecker()->getCollisionModelVisualization(state);
    for (auto& marker : markers) {
        marker.ns = ns;
    }
    return markers;
}

bool ManipLattice::setStart(const RobotState& state)
{
    SMPL_DEBUG_NAMED(params()->graph_log, "set the start state");

    if ((int)state.size() < robot()->jointVariableCount()) {
        SMPL_ERROR_NAMED(params()->graph_log, "start state does not contain enough joint positions");
        return false;
    }

    SMPL_DEBUG_STREAM_NAMED(params()->graph_log, "  state: " << state);

    // check joint limits of starting configuration
    if (!robot()->checkJointLimits(state, true)) {
        SMPL_WARN(" -> violates the joint limits");
        return false;
    }

    // check if the start configuration is in collision
    if (!collisionChecker()->isStateValid(state, true)) {
        SV_SHOW_WARN(collisionChecker()->getCollisionModelVisualization(state));
        SMPL_WARN(" -> in collision");
        return false;
    }

    SV_SHOW_INFO(getStateVisualization(state, "start_config"));

    // get arm position in environment
    RobotCoord start_coord(robot()->jointVariableCount());
    stateToCoord(state, start_coord);
    SMPL_DEBUG_STREAM_NAMED(params()->graph_log, "  coord: " << start_coord);

    m_start_state_id = getOrCreateState(start_coord, state);

    // notify observers of updated start state
    return RobotPlanningSpace::setStart(state);
}

bool ManipLattice::setGoal(const GoalConstraint& goal)
{
    switch (goal.type) {
    case GoalType::XYZ_GOAL:
    case GoalType::XYZ_RPY_GOAL: {
        return setGoalPose(goal);
    }   break;
    case GoalType::JOINT_STATE_GOAL:
        return setGoalConfiguration(goal);
    default:
        return false;
    }
}

void ManipLattice::setVisualizationFrameId(const std::string& frame_id)
{
    m_viz_frame_id = frame_id;
}

const std::string& ManipLattice::visualizationFrameId() const
{
    return m_viz_frame_id;
}

RobotState ManipLattice::getDiscreteCenter(const RobotState& state) const {
    RobotCoord coord(robot()->jointVariableCount());
    RobotState center(robot()->jointVariableCount());
    stateToCoord(state, coord);
    coordToState(coord, center);
    return center;
}

bool ManipLattice::extractPath(
    const std::vector<int>& idpath,
    std::vector<RobotState>& path, std::vector<geometry_msgs::PoseStamped>& eePath)
{
    if (idpath.empty()) {
        return true;
    }

    std::vector<RobotState> opath;

    // attempt to handle paths of length 1...do any of the sbpl planners still
    // return a single-point path in some cases?
    if (idpath.size() == 1) {
        const int state_id = idpath[0];

        if (state_id == getGoalStateID()) {
            const ManipLatticeState* entry = getHashEntry(getStartStateID());
            if (!entry) {
                SMPL_ERROR_NAMED(params()->graph_log, "Failed to get state entry for state %d", getStartStateID());
                return false;
            }
            opath.push_back(entry->state);
        } else {
            const ManipLatticeState* entry = getHashEntry(state_id);
            if (!entry) {
                SMPL_ERROR_NAMED(params()->graph_log, "Failed to get state entry for state %d", state_id);
                return false;
            }
            opath.push_back(entry->state);
        }

        SV_SHOW_INFO(getStateVisualization(opath.back(), "goal_state"));
        return true;
    }

    if (idpath[0] == getGoalStateID()) {
        SMPL_ERROR_NAMED(params()->graph_log, "Cannot extract a non-trivial path starting from the goal state");
        return false;
    }

    // grab the first point
    {
        const ManipLatticeState* entry = getHashEntry(idpath[0]);
        if (!entry) {
            SMPL_ERROR_NAMED(params()->graph_log, "Failed to get state entry for state %d", idpath[0]);
            return false;
        }
        opath.push_back(entry->state);
    }

    // grab the rest of the points
    for (size_t i = 1; i < idpath.size(); ++i) {
        const int prev_id = idpath[i - 1];
        const int curr_id = idpath[i];
        SMPL_DEBUG_NAMED(params()->graph_log, "Extract motion from state %d to state %d", prev_id, curr_id);

        if (prev_id == getGoalStateID()) {
            SMPL_ERROR_NAMED(params()->graph_log, "Cannot determine goal state predecessor state during path extraction");
            return false;
        }

        if (curr_id == getGoalStateID()) {
            SMPL_DEBUG_NAMED(params()->graph_log, "Search for transition to goal state");

            ManipLatticeState* prev_entry = m_states[prev_id];
            const RobotState& prev_state = prev_entry->state;

            std::vector<Action> actions;
            if (!m_actions->apply(prev_state, actions)) {
                SMPL_ERROR_NAMED(params()->graph_log, "Failed to get actions while extracting the path");
                return false;
            }

            // find the goal state corresponding to the cheapest valid action
            ManipLatticeState* best_goal_state = nullptr;
            RobotCoord succ_coord(robot()->jointVariableCount());
            int best_cost = std::numeric_limits<int>::max();
            for (size_t aidx = 0; aidx < actions.size(); ++aidx) {
                const Action& action = actions[aidx];

                // skip non-goal states
                if (!isGoal(action.back())) {
                    continue;
                }

                // check the validity of this transition
                if (!checkAction(prev_state, action)) {
                    continue;
                }

                stateToCoord(action.back(), succ_coord);
                int succ_state_id = getHashEntry(succ_coord);
                ManipLatticeState* succ_entry = getHashEntry(succ_state_id);
                assert(succ_entry);

                const int edge_cost = cost(prev_entry, succ_entry, true);
                if (edge_cost < best_cost) {
                    best_cost = edge_cost;
                    best_goal_state = succ_entry;
                }
            }

            if (!best_goal_state) {
                SMPL_ERROR_STREAM_NAMED(params()->graph_log, "Failed to find valid goal successor from state " << prev_entry->state << " during path extraction");
                return false;
            }

            opath.push_back(best_goal_state->state);
        } else {
            const ManipLatticeState* entry = getHashEntry(curr_id);
            if (!entry) {
                SMPL_ERROR_NAMED(params()->graph_log, "Failed to get state entry state %d", curr_id);
                return false;
            }

            SMPL_DEBUG_STREAM_NAMED(params()->graph_log, "Extract successor state " << entry->state);
            opath.push_back(entry->state);
        }
    }

    // we made it!
    path = std::move(opath);
    SV_SHOW_INFO(getStateVisualization(path.back(), "goal_state"));
    return true;
}

Extension* ManipLattice::getExtension(size_t class_code)
{
    if (class_code == GetClassCode<RobotPlanningSpace>() ||
        class_code == GetClassCode<ExtractRobotStateExtension>())
    {
        return this;
    }

    if (class_code == GetClassCode<PointProjectionExtension>() ||
        class_code == GetClassCode<PoseProjectionExtension>())
    {
        if (m_fk_iface) {
            return this;
        }
    }

    return nullptr;
}

/// \brief Return the ID of the goal state or -1 if no goal has been set.
int ManipLattice::getGoalStateID() const
{
    return m_goal_state_id;
}

/// \brief Return the ID of the start state or -1 if no start has been set.
///
/// This returns the reserved id corresponding to all states which are goal
/// states and not the state id of any particular unique state.
int ManipLattice::getStartStateID() const
{
    return m_start_state_id;
}

/// \brief Get the (heuristic) distance from the planning frame position to the
///     start
RobotState ManipLattice::getStartConfiguration() const
{
    if (m_start_state_id >= 0) {
        return getHashEntry(m_start_state_id)->state;
    } else {
        return RobotState();
    }
}

/// Set a 6-dof goal pose for the planning link
bool ManipLattice::setGoalPose(const GoalConstraint& gc)
{
    // check arguments
    if (gc.pose.size() != 6) {
        SMPL_ERROR_NAMED(params()->graph_log, "Goal pose has incorrect format");
        return false;
    }

    if (gc.tgt_off_pose.size() != 6) {
        SMPL_ERROR_NAMED(params()->graph_log, "Goal target offset pose has incorrect format");
        return false;
    }

    Eigen::Affine3d goal_pose(
            Eigen::Translation3d(
                    gc.tgt_off_pose[0],
                    gc.tgt_off_pose[1],
                    gc.tgt_off_pose[2]) *
            Eigen::AngleAxisd(gc.tgt_off_pose[5], Eigen::Vector3d::UnitZ()) *
            Eigen::AngleAxisd(gc.tgt_off_pose[4], Eigen::Vector3d::UnitY()) *
            Eigen::AngleAxisd(gc.tgt_off_pose[3], Eigen::Vector3d::UnitX()));
    SV_SHOW_INFO(visual::MakePoseMarkers(goal_pose, m_viz_frame_id, "target_goal"));

    using namespace std::chrono;
    auto now = clock::now();
    auto now_s = duration_cast<duration<double>>(now.time_since_epoch());
    SMPL_DEBUG_NAMED(params()->graph_log, "time: %f", now_s.count());
    SMPL_DEBUG_NAMED(params()->graph_log, "A new goal has been set.");
    SMPL_DEBUG_NAMED(params()->graph_log, "    xyz (meters): (%0.2f, %0.2f, %0.2f)", gc.pose[0], gc.pose[1], gc.pose[2]);
    SMPL_DEBUG_NAMED(params()->graph_log, "    tol (meters): %0.3f", gc.xyz_tolerance[0]);
    SMPL_DEBUG_NAMED(params()->graph_log, "    rpy (radians): (%0.2f, %0.2f, %0.2f)", gc.pose[3], gc.pose[4], gc.pose[5]);
    SMPL_DEBUG_NAMED(params()->graph_log, "    tol (radians): %0.3f", gc.rpy_tolerance[0]);

    startNewSearch();

    // set the (modified) goal
    return RobotPlanningSpace::setGoal(gc);
}

/// \brief Set a full joint configuration goal.
bool ManipLattice::setGoalConfiguration(const GoalConstraint& goal)
{
    if (goal.type == GoalType::XYZ_GOAL ||
        goal.type == GoalType::XYZ_RPY_GOAL)
    {
        if (!m_fk_iface) {
            SMPL_WARN("ForwardKinematicsInterface required for pose goals");
            return false;
        }
    }

    startNewSearch();

    // notify observers of updated goal
    return RobotPlanningSpace::setGoal(goal);
}

// Reset any variables that should be set just before a new search is started.
void ManipLattice::startNewSearch()
{
    m_near_goal = false;
    m_t_start = clock::now();
}

/// \brief Return the 6-dof goal pose for the offset from the tip link.
std::vector<double> ManipLattice::getTargetOffsetPose(
    const std::vector<double>& tip_pose) const
{
    // pose represents T_planning_eef
    Eigen::Affine3d T_planning_tipoff = // T_planning_eef * T_eef_tipoff
            Eigen::Translation3d(tip_pose[0], tip_pose[1], tip_pose[2]) *
            Eigen::AngleAxisd(tip_pose[5], Eigen::Vector3d::UnitZ()) *
            Eigen::AngleAxisd(tip_pose[4], Eigen::Vector3d::UnitY()) *
            Eigen::AngleAxisd(tip_pose[3], Eigen::Vector3d::UnitX()) *
            Eigen::Translation3d(
                    goal().xyz_offset[0],
                    goal().xyz_offset[1],
                    goal().xyz_offset[2]);
    const Eigen::Vector3d voff(T_planning_tipoff.translation());
    return { voff.x(), voff.y(), voff.z(), tip_pose[3], tip_pose[4], tip_pose[5] };
}

} // namespace motion
} // namespace sbpl<|MERGE_RESOLUTION|>--- conflicted
+++ resolved
@@ -273,12 +273,9 @@
     if (goal_succ_count > 0) {
         SMPL_DEBUG_NAMED(params()->expands_log, "Got %d goal successors!", goal_succ_count);
     }
-<<<<<<< HEAD
     //ROS_ERROR_STREAM("Expanded node iD is "<<state_id);
-    m_expanded_states.push_back(state_id);
+    //m_expanded_states.push_back(state_id);
     //std::getchar();
-=======
->>>>>>> a4762c39
 }
 
 Stopwatch GetLazySuccsStopwatch("GetLazySuccs", 10);
@@ -857,8 +854,7 @@
 }
 
 bool ManipLattice::extractPath(
-    const std::vector<int>& idpath,
-    std::vector<RobotState>& path, std::vector<geometry_msgs::PoseStamped>& eePath)
+    const std::vector<int>& idpath, std::vector<RobotState>& path ) //, std::vector<geometry_msgs::PoseStamped>& eePath)
 {
     if (idpath.empty()) {
         return true;
