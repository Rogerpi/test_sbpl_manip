#include <smpl/debug/marker_conversions.h>

namespace sbpl {
namespace visual {

void ConvertMarkerMsgToMarker(const visualization_msgs::Marker& mm, Marker& m)
{
    Eigen::Affine3d pose(
            Eigen::Translation3d(
                    mm.pose.position.x,
                    mm.pose.position.y,
                    mm.pose.position.z) *
            Eigen::Quaterniond(
                    mm.pose.orientation.w,
                    mm.pose.orientation.x,
                    mm.pose.orientation.y,
                    mm.pose.orientation.z));
    m.pose = pose;

    auto convert_points = [](
        const std::vector<geometry_msgs::Point>& points)
        -> std::vector<Eigen::Vector3d>
    {
        std::vector<Eigen::Vector3d> new_points(points.size());
        for (size_t i = 0; i < points.size(); ++i) {
            auto& point = points[i];
            new_points[i] = Eigen::Vector3d(point.x, point.y, point.z);
        }
        return new_points;
    };

    switch (mm.type) {
    case visualization_msgs::Marker::ARROW:
        m.shape = Arrow{ mm.scale.x, mm.scale.y };
        break;
    case visualization_msgs::Marker::CUBE:
        m.shape = Cube{ mm.scale.x, mm.scale.y, mm.scale.z };
        break;
    case visualization_msgs::Marker::SPHERE:
        m.shape = Ellipse{ mm.scale.x, mm.scale.y, mm.scale.z };
        break;
    case visualization_msgs::Marker::CYLINDER:
        m.shape = Cylinder{ mm.scale.x, mm.scale.z };
        break;
    case visualization_msgs::Marker::LINE_STRIP:
        m.shape = LineStrip{ convert_points(mm.points) };
        break;
    case visualization_msgs::Marker::LINE_LIST:
        m.shape = LineList{ convert_points(mm.points) };
        break;
    case visualization_msgs::Marker::CUBE_LIST:
        m.shape = CubeList{ convert_points(mm.points), mm.scale.x };
        break;
    case visualization_msgs::Marker::SPHERE_LIST:
        m.shape = SphereList{ convert_points(mm.points), mm.scale.x };
        break;
    case visualization_msgs::Marker::POINTS:
        m.shape = PointList{ convert_points(mm.points) };
        break;
    case visualization_msgs::Marker::TEXT_VIEW_FACING:
        m.shape = BillboardText{ mm.text };
        break;
    case visualization_msgs::Marker::MESH_RESOURCE:
        m.shape = MeshResource{ mm.mesh_resource, Eigen::Vector3d(mm.scale.x, mm.scale.y, mm.scale.z) };
        break;
    case visualization_msgs::Marker::TRIANGLE_LIST:
        m.shape = TriangleList{ convert_points(mm.points) };
        break;
    }

    if (!mm.colors.empty()) {
        std::vector<visual::Color> colors;
        colors.reserve(mm.colors.size());
        for (auto& color : mm.colors) {
            colors.push_back(Color{ color.r, color.g, color.b, color.a });
        }
        m.color = std::move(colors);
    } else {
        m.color = visual::Color{ mm.color.r, mm.color.g, mm.color.b, mm.color.a };
    }

    m.frame_id = mm.header.frame_id;
    m.ns = mm.ns;
    m.lifetime = mm.lifetime.toSec();
    m.id = mm.id;
    m.action = (Marker::Action)(int)mm.action;
    if (mm.mesh_use_embedded_materials) {
        m.flags |= Marker::MESH_USE_EMBEDDED_MATERIALS;
    }
    if (mm.frame_locked) {
        m.flags |= Marker::FRAME_LOCKED;
    }
}

void ConvertMarkerToMarkerMsg(
    const Marker& m,
    visualization_msgs::Marker& mm)
{
    mm.header.frame_id = m.frame_id;
    mm.ns = m.ns;
    mm.id = m.id;
    switch (type(m.shape)) {
    case SHAPE_EMPTY:
        mm.type = visualization_msgs::Marker::SPHERE;
        mm.scale.x = mm.scale.y = mm.scale.z = 0.1;
        break;
    case SHAPE_ARROW:
        mm.type = visualization_msgs::Marker::ARROW;
        mm.scale.x = boost::get<Arrow>(m.shape).length;
        mm.scale.y = mm.scale.z = boost::get<Arrow>(m.shape).width;
        break;
    case SHAPE_CUBE:
        mm.type = visualization_msgs::Marker::CUBE;
        mm.scale.x = boost::get<Cube>(m.shape).length;
        mm.scale.y = boost::get<Cube>(m.shape).width;
        mm.scale.z = boost::get<Cube>(m.shape).height;
        break;
    case SHAPE_SPHERE:
        mm.type = visualization_msgs::Marker::SPHERE;
        mm.scale.x = mm.scale.y = mm.scale.z = 2.0 * boost::get<Sphere>(m.shape).radius;
        break;
    case SHAPE_ELLIPSE:
        mm.type = visualization_msgs::Marker::SPHERE;
        mm.scale.x = boost::get<Ellipse>(m.shape).axis_x;
        mm.scale.y = boost::get<Ellipse>(m.shape).axis_y;
        mm.scale.z = boost::get<Ellipse>(m.shape).axis_z;
        break;
    case SHAPE_CYLINDER:
        mm.scale.x = boost::get<Cylinder>(m.shape).radius;
        mm.scale.y = boost::get<Cylinder>(m.shape).radius;
        mm.scale.z = boost::get<Cylinder>(m.shape).height;
        mm.type = visualization_msgs::Marker::CYLINDER;
        break;
    case SHAPE_LINE_LIST:
        mm.type = visualization_msgs::Marker::LINE_LIST;
        mm.scale.x = 0.02; // line width
        break;
    case SHAPE_LINE_STRIP:
        mm.type = visualization_msgs::Marker::LINE_STRIP;
        mm.scale.x = 0.02; // line width
        break;
    case SHAPE_CUBE_LIST:
        mm.type = visualization_msgs::Marker::CUBE_LIST;
        mm.scale.x = mm.scale.y = mm.scale.z = boost::get<CubeList>(m.shape).size;
        break;
    case SHAPE_SPHERE_LIST:
        mm.type = visualization_msgs::Marker::SPHERE_LIST;
        mm.scale.x = mm.scale.y = mm.scale.z = 2.0 * boost::get<SphereList>(m.shape).radius;
        break;
    case SHAPE_POINT_LIST:
        mm.type = visualization_msgs::Marker::POINTS;
        mm.scale.x = mm.scale.y = 0.02; // point width and height
        break;
    case SHAPE_BILLBOARD_TEXT:
        mm.type = visualization_msgs::Marker::TEXT_VIEW_FACING;
        mm.text = boost::get<BillboardText>(m.shape).text;
        mm.scale.z = 0.1; // height of 'A'
        break;
    case SHAPE_MESH_RESOURCE:
        mm.type = visualization_msgs::Marker::MESH_RESOURCE;
        mm.mesh_resource = boost::get<MeshResource>(m.shape).uri;
        mm.scale.x = boost::get<MeshResource>(m.shape).scale.x();
        mm.scale.y = boost::get<MeshResource>(m.shape).scale.y();
        mm.scale.z = boost::get<MeshResource>(m.shape).scale.z();
<<<<<<< HEAD
//        mm.scale.x = mm.scale.y = mm.scale.z = 1.0;
=======
>>>>>>> 78692614
        break;
    case SHAPE_TRIANGLE_LIST:
        mm.type = visualization_msgs::Marker::TRIANGLE_LIST;
        mm.scale.x = mm.scale.y = mm.scale.z = 1.0;
        break;
    default:
        break;
    }

    switch (m.action) {
    case Marker::ACTION_ADD:
        mm.action = visualization_msgs::Marker::ADD;
        break;
    case Marker::ACTION_MODIFY:
        mm.action = visualization_msgs::Marker::MODIFY;
        break;
    case Marker::ACTION_DELETE:
        mm.action = visualization_msgs::Marker::DELETE;
        break;
    case Marker::ACTION_DELETE_ALL:
        mm.action = 3;
        break;
    }

    mm.pose.position.x = m.pose.position.x();
    mm.pose.position.y = m.pose.position.y();
    mm.pose.position.z = m.pose.position.z();
    mm.pose.orientation.w = m.pose.orientation.w();
    mm.pose.orientation.x = m.pose.orientation.x();
    mm.pose.orientation.y = m.pose.orientation.y();
    mm.pose.orientation.z = m.pose.orientation.z();

    if (m.color.which() == 0) {
        auto& color = boost::get<Color>(m.color);
        mm.color.r = color.r;
        mm.color.g = color.g;
        mm.color.b = color.b;
        mm.color.a = color.a;
    } else {
        auto& colors = boost::get<std::vector<Color>>(m.color);
        mm.colors.resize(colors.size());
        for (size_t i = 0; i < colors.size(); ++i) {
            std_msgs::ColorRGBA c;
            c.r = colors[i].r;
            c.g = colors[i].g;
            c.b = colors[i].b;
            c.a = colors[i].a;
            mm.colors.push_back(c);
        }
    }

    mm.frame_locked = (m.flags & Marker::FRAME_LOCKED);
    mm.mesh_use_embedded_materials = (m.flags & Marker::MESH_USE_EMBEDDED_MATERIALS);
}

} // namespace visual
} // namespace sbpl<|MERGE_RESOLUTION|>--- conflicted
+++ resolved
@@ -162,10 +162,6 @@
         mm.scale.x = boost::get<MeshResource>(m.shape).scale.x();
         mm.scale.y = boost::get<MeshResource>(m.shape).scale.y();
         mm.scale.z = boost::get<MeshResource>(m.shape).scale.z();
-<<<<<<< HEAD
-//        mm.scale.x = mm.scale.y = mm.scale.z = 1.0;
-=======
->>>>>>> 78692614
         break;
     case SHAPE_TRIANGLE_LIST:
         mm.type = visualization_msgs::Marker::TRIANGLE_LIST;
