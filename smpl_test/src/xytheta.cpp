#include <cmath>
#include <chrono>

<<<<<<< HEAD
#include <leatherman/print.h>
#include <ros/ros.h>
#include <sbpl/planners/araplanner.h>
#include <sbpl/planners/mhaplanner.h>
=======
>>>>>>> 92da28c6
#include <smpl/collision_checker.h>
#include <smpl/occupancy_grid.h>
#include <smpl/robot_model.h>
#include <smpl/search/arastar.h>
#include <smpl/console/console.h>
#include <smpl/console/nonstd.h>
#include <smpl/console/ansi.h>
#include <smpl/graph/manip_lattice.h>
#include <smpl/graph/manip_lattice_action_space.h>
#include <smpl/heuristic/attractor_heuristic.h>
#include <smpl/heuristic/joint_dist_heuristic.h>
<<<<<<< HEAD
#include <smpl/heuristic/zero_heuristic.h>
#include <smpl/occupancy_grid.h>
#include <smpl/robot_model.h>
#include <smpl/search/focal_mhastar.h>
#include <smpl/search/meta_mhastar_dts.h>
#include <smpl/search/mhastarpp.h>
#include <smpl/search/unconstrained_mhastar.h>
=======
>>>>>>> 92da28c6

namespace smpl = sbpl::motion;

template <class CharT, class Traits = std::char_traits<CharT>>
auto donothing(std::basic_ostream<CharT, Traits>& o)
    -> std::basic_ostream<CharT, Traits>&
{ return o; }

const bool g_colorize = true;
#define COLOR(o, color) if (g_colorize) { o << (color); }

/// \brief Defines a Robot Model for an (x, y) point robot
///
/// RobotModel base: basic requirements (variable types and limits)
///
/// ForwardKinematicsInterface: forward kinematics interface required by much
/// of smpl; trivial in this case to establish frame of reference
class KinematicVehicleModel :
//    public virtual smpl::RobotModel,
    public smpl::ForwardKinematicsInterface
{
public:

    KinematicVehicleModel() : smpl::RobotModel(), smpl::ForwardKinematicsInterface()
    {
        const std::vector<std::string> joint_names = { "x", "y" };
        setPlanningJoints(joint_names);
    }

    /// \name Required Public Functions from ForwardKinematicsInterface
    ///@{
    bool computeFK(
        const smpl::RobotState& state,
        const std::string& name,
        std::vector<double>& pose) override
    {
        return computePlanningLinkFK(state, pose);
    }

    bool computePlanningLinkFK(
        const smpl::RobotState& state,
        std::vector<double>& pose) override
    {
        pose = { state[0], state[1], 0.0, 0.0, 0.0, 0.0 };
        return true;
    }
    ///@}

    /// \name Required Public Functions from Robot Model
    ///@{
    double minPosLimit(int jidx) const override { return 0.0; }
    double maxPosLimit(int jidx) const override { return 0.0; }
    bool hasPosLimit(int jidx) const override { return false; }
    bool isContinuous(int jidx) const override { return false; }
    double velLimit(int jidx) const override { return 0.0; }
    double accLimit(int jidx) const override { return 0.0; }

    bool checkJointLimits(
        const smpl::RobotState& angles,
        bool verbose = false) override
    {
        return true;
    }
    ///@}

    /// \name Required Public Functions from Extension
    ///@{
    Extension* getExtension(size_t class_code) override
    {
        if (class_code == smpl::GetClassCode<RobotModel>() ||
            class_code == smpl::GetClassCode<ForwardKinematicsInterface>())
        {
            return this;
        } else {
            return nullptr;
        }
    }
    ///@}
};

/// \brief Defines a collision checker for an (x,y) point robot in a grid world.
class GridCollisionChecker : public smpl::CollisionChecker
{
public:

    GridCollisionChecker(sbpl::OccupancyGrid* grid) :
        Extension(), m_grid(grid)
    { }

    /// \name Required Functions from Extension
    ///@{
    Extension* getExtension(size_t class_code) override
    {
        if (class_code == smpl::GetClassCode<smpl::CollisionChecker>()) {
            return this;
        }
        return nullptr;
    }
    ///@}

    /// \name Required Functions from CollisionChecker
    ///@{
    bool isStateValid(const smpl::RobotState& state, bool verbose) override;

    bool isStateToStateValid(
        const smpl::RobotState& start,
        const smpl::RobotState& finish,
        bool verbose) override;

    bool interpolatePath(
        const smpl::RobotState& start,
        const smpl::RobotState& finish,
        std::vector<smpl::RobotState>& path) override;
    ///@}

private:

    // a bit heavy-weight for this, since it overlays a distance transform
    sbpl::OccupancyGrid* m_grid;
};

bool GridCollisionChecker::isStateValid(
    const smpl::RobotState& state,
    bool verbose)
{
    if (state.size() < 2) {
        SMPL_ERROR("State contains insufficient data");
        return false;
    }
    double x = state[0];
    double y = state[1];
    double z = 0.0;
    if (!m_grid->isInBounds(x, y, z)) {
        SMPL_DEBUG("state (%0.3f, %0.3f) is out of bounds", x, y);
        return false;
    }
    if (m_grid->getDistanceFromPoint(x, y, z) <= 0.0) {
        SMPL_DEBUG("state (%0.3f, %0.3f) is occupied", x, y);
        return false;
    }
    return true;
}

bool GridCollisionChecker::isStateToStateValid(
    const smpl::RobotState& start,
    const smpl::RobotState& finish,
    bool verbose)
{
    std::vector<smpl::RobotState> path;
    if (!interpolatePath(start, finish, path)) {
        return false;
    }
    return std::all_of(
        path.begin(), path.end(),
        [&](const smpl::RobotState& state)
        {
            return isStateValid(state, false);
        });
}

bool GridCollisionChecker::interpolatePath(
    const smpl::RobotState& start,
    const smpl::RobotState& finish,
    std::vector<smpl::RobotState>& path)
{
    m_grid->resolution();
    const Eigen::Vector2d vstart(start[0], start[1]);
    const Eigen::Vector2d vfinish(finish[0], finish[1]);
    int num_waypoints =
            (int)std::ceil((vfinish - vstart).norm() / m_grid->resolution());
    num_waypoints = std::max(num_waypoints, 2);
    SMPL_DEBUG("interpolate path with %d waypoints", num_waypoints);
    for (int i = 0; i < num_waypoints; ++i) {
        const double alpha = (double)i / (double)(num_waypoints - 1);
        Eigen::Vector2d vinterm = (1.0 - alpha) * vstart + alpha * vfinish;
        smpl::RobotState istate(2);
        istate[0] = vinterm.x();
        istate[1] = vinterm.y();
        path.push_back(std::move(istate));
    }
    return true;
}

/// Add a simple box obstacle in the center of the grid
void SetupOccupancyGrid(sbpl::OccupancyGrid& grid)
{
    const int x_count = grid.numCellsX();
    const int y_count = grid.numCellsY();
    const int z_count = grid.numCellsZ();

    std::vector<Eigen::Vector3d> points;

    // add horizontal strip down the middle, with holes on the ends
    for (int gx = 1; gx < x_count - 1; ++gx) {
        double cx, cy, cz;
        grid.gridToWorld(gx, y_count >> 1, 0, cx, cy, cz);
        points.emplace_back(cx, cy, cz);

        grid.gridToWorld(gx, (y_count >> 1) + 1, 0, cx, cy, cz);
        points.emplace_back(cx, cy, cz);

        grid.gridToWorld(gx, (y_count >> 1) - 1, 0, cx, cy, cz);
        points.emplace_back(cx, cy, cz);
    }

    SMPL_INFO("Add %zu points to grid", points.size());
    grid.addPointsToField(points);
}

void PrintGrid(std::ostream& o, sbpl::OccupancyGrid& grid)
{
    COLOR(o, sbpl::console::yellow);
    o << '+';
    for (int x = 0; x < grid.numCellsX(); ++x) {
        o << '-';
    }
    o << '+';
    COLOR(o, sbpl::console::reset);
    o << '\n';

    for (int y = grid.numCellsY() - 1; y >= 0; --y) {
        COLOR(o, sbpl::console::yellow);
        o << '|';
        COLOR(o, sbpl::console::reset);
        for (int x = 0; x < grid.numCellsX(); ++x) {
            if (grid.getDistance(x, y, 0) <= 0) {
                COLOR(o, sbpl::console::red);
                o << "X";
                COLOR(o, sbpl::console::reset);
            } else {
                o << " ";
            }
        }
        COLOR(o, sbpl::console::yellow);
        o << '|';
        COLOR(o, sbpl::console::reset);
        o << '\n';
    }

    COLOR(o, sbpl::console::yellow);
    o << '+';
    for (int x = 0; x < grid.numCellsX(); ++x) {
        o << '-';
    }
    o << '+';
    COLOR(o, sbpl::console::reset);
    o << '\n';
}

void PrintActionSpace(const smpl::ManipLatticeActionSpace& aspace)
{
    SMPL_INFO("Action Set:");
    for (int i = 0; i < smpl::MotionPrimitive::Type::NUMBER_OF_MPRIM_TYPES; ++i) {
        smpl::MotionPrimitive::Type prim((smpl::MotionPrimitive::Type)i);
        SMPL_INFO("  %s: %s @ %0.3f", to_cstring(prim), aspace.useAmp(prim) ? "true" : "false", aspace.ampThresh(prim));
    }
    for (auto ait = aspace.begin(); ait != aspace.end(); ++ait) {
        SMPL_INFO("  type: %s", to_cstring(ait->type));
        if (ait->type == sbpl::motion::MotionPrimitive::SNAP_TO_RPY) {
            SMPL_INFO("    enabled: %s", aspace.useAmp(sbpl::motion::MotionPrimitive::SNAP_TO_RPY) ? "true" : "false");
            SMPL_INFO("    thresh: %0.3f", aspace.ampThresh(sbpl::motion::MotionPrimitive::SNAP_TO_RPY));
        }
        else if (ait->type == sbpl::motion::MotionPrimitive::SNAP_TO_XYZ) {
            SMPL_INFO("    enabled: %s", aspace.useAmp(sbpl::motion::MotionPrimitive::SNAP_TO_XYZ) ? "true" : "false");
            SMPL_INFO("    thresh: %0.3f", aspace.ampThresh(sbpl::motion::MotionPrimitive::SNAP_TO_XYZ));
        }
        else if (ait->type == sbpl::motion::MotionPrimitive::SNAP_TO_XYZ_RPY) {
            SMPL_INFO("    enabled: %s", aspace.useAmp(sbpl::motion::MotionPrimitive::SNAP_TO_XYZ_RPY) ? "true" : "false");
            SMPL_INFO("    thresh: %0.3f", aspace.ampThresh(sbpl::motion::MotionPrimitive::SNAP_TO_XYZ_RPY));
        }
        else if (ait->type == sbpl::motion::MotionPrimitive::LONG_DISTANCE ||
                ait->type == sbpl::motion::MotionPrimitive::SHORT_DISTANCE)
        {
            SMPL_INFO_STREAM("    action: " << ait->action);
        }
    }
}

void PrintSolution(
    std::ostream& o,
    const sbpl::OccupancyGrid& grid,
    const std::vector<smpl::RobotState>& path)
{
    std::vector<std::pair<int, int>> discrete_states;
    for (auto& point : path) {
        int dx = (int)(point[0] / grid.resolution());
        int dy = (int)(point[1] / grid.resolution());
        discrete_states.push_back(std::make_pair(dx, dy));
    }

    COLOR(o, sbpl::console::yellow);
    o << '+';
    for (int x = 0; x < grid.numCellsX(); ++x) {
        o << '-';
    }
    o << '+';
    COLOR(o, sbpl::console::reset);
    o << '\n';

    for (int y = grid.numCellsY() - 1; y >= 0; --y) {
        COLOR(o, sbpl::console::yellow);
        o << '|';
        COLOR(o, sbpl::console::reset);
        for (int x = 0; x < grid.numCellsX(); ++x) {
            auto it = std::find(begin(discrete_states), end(discrete_states), std::make_pair(x, y));
            if (it != end(discrete_states)) {
                COLOR(o, sbpl::console::cyan);
                o << 'P';
                COLOR(o, sbpl::console::reset);
            } else {
                if (grid.getDistance(x, y, 0) <= 0) {
                    COLOR(o, sbpl::console::red);
                    o << 'X';
                    COLOR(o, sbpl::console::reset);
                } else {
                    o << " ";
                }
            }
        }
        COLOR(o, sbpl::console::yellow);
        o << '|';
        COLOR(o, sbpl::console::reset);
        o << '\n';
    }

    COLOR(o, sbpl::console::yellow);
    o << '+';
    for (int x = 0; x < grid.numCellsX(); ++x) {
        o << '-';
    }
    o << '+';
    COLOR(o, sbpl::console::reset);
    o << '\n';
}

int main(int argc, char* argv[])
{
    if (argc < 2) {
        printf("Usage: xytheta <mprim filepath>\n");
        return 1;
    }

    const char* mprim_path = argv[1];
    SMPL_INFO("Load motion primitives from %s", mprim_path);

    // 1. Create Robot Model
    KinematicVehicleModel robot_model;

    const double res = 1.0; //0.02; // match resolution of grid and state space

    // 2. Create and Initialize the Environment
    const double grid_res = res;
    const double world_size_x = 50.0;
    const double world_size_y = 50.0;
    const double world_size_z = 1.5 * grid_res;
    const double world_origin_x = 0.0;
    const double world_origin_y = 0.0;
    const double world_origin_z = 0.0;
    const double max_distance_m = 4.0;
    const bool ref_count = false;
    sbpl::OccupancyGrid grid(
            world_size_x, world_size_y, world_size_z,
            grid_res,
            world_origin_x, world_origin_y, world_origin_z,
            max_distance_m,
            ref_count);
    SetupOccupancyGrid(grid);
    PrintGrid(std::cout, grid);

    // 3. Create Collision Checker
    GridCollisionChecker cc(&grid);

    // 4. Define Parameters
    smpl::PlanningParams params;

    // 5. Create Action Space
    smpl::ManipLatticeActionSpace actions;

    // 6. Create Planning Space
    smpl::ManipLattice space;

    // 7. Initialize Manipulation Lattice with RobotModel, CollisionChecker,
    // PlanningParams, variable resolutions, and ActionSpace
    std::vector<double> resolutions = { res, res };
    if (!space.init(&robot_model, &cc, &params, resolutions, &actions)) {
        SMPL_ERROR("Failed to initialize Manip Lattice");
        return 1;
    }

    space.setVisualizationFrameId("map"); // for correct rviz visualization

    // 8. Initialize Manipulation Lattice Action Space

    // associate actions with planning space
    if (!actions.init(&space)) {
        SMPL_ERROR("Failed to initialize Manip Lattice Action Space");
        return 1;
    }

    // load primitives from file, whose path is stored on the param server
    if (!actions.load(mprim_path)) {
        return 1;
    }
//    PrintActionSpace(actions);

<<<<<<< HEAD
    // 7. Instantiate Heuristic
    auto h0 = std::make_shared<smpl::ZeroHeuristic>(pspace, &grid);
    auto h1 = std::make_shared<smpl::JointDistHeuristic>(pspace, &grid);
    auto h2 = std::make_shared<smpl::AttractorHeuristic>(pspace, &grid);
    auto h3 = std::make_shared<smpl::AttractorHeuristic>(pspace, &grid);
    std::vector<Heuristic*> heuristic_arr;
    heuristic_arr.push_back(h1.get());
    heuristic_arr.push_back(h2.get());
    heuristic_arr.push_back(h3.get());

    h2->setAttractor({ 0.25, 0.66 });
    h3->setAttractor({ 0.75, 0.66 });

    // 8. Associate Heuristic with Planning Space (for adaptive motion
    // primitives)
    pspace->insertHeuristic(h0);
    pspace->insertHeuristic(h1);
    pspace->insertHeuristic(h2);
    pspace->insertHeuristic(h3);

    // 9. Instantiate and Initialize Search (associated with Planning Space)
    const bool forward = true;

//    auto search = std::make_shared<sbpl::MetaMultiHeuristicAstarDTS>(
//            pspace.get(), h0.get(), heuristic_arr.data(), heuristic_arr.size());
//    auto search = std::make_shared<sbpl::FocalMultiHeuristicAstar>(
//            pspace.get(), h0.get(), heuristic_arr.data(), heuristic_arr.size());
    auto search = std::make_shared<sbpl::MHAStarPP>(
            pspace.get(), h0.get(), heuristic_arr.data(), heuristic_arr.size());
//    auto search = std::make_shared<sbpl::UnconstrainedMHAStar>(
//            pspace.get(), h0.get(), heuristic_arr.data(), heuristic_arr.size());

    const double epsilon = 50.0;
//    search->set_initial_mha_eps(100.0);
    search->set_initialsolution_eps(epsilon);
    search->set_search_mode(false);
=======
    // 9. Create Heuristic
    smpl::JointDistHeuristic h;
    if (!h.init(&space)) {
        SMPL_ERROR("Failed to initialize Joint Dist Heuristic");
        return 1;
    }

    // 10. Associate Heuristic with Planning Space. In this case, Manip Lattice
    // Action Space may use this to determine when to use adaptive motion
    // primitives.
    space.insertHeuristic(&h);

    // 11. Create Search, associated with the planning space and heuristic
    sbpl::ARAStar search(&space, &h);

    // 12. Configure Search Behavior
    const double epsilon = 5.0;
    search.set_initialsolution_eps(epsilon);
    search.set_search_mode(false);
>>>>>>> 92da28c6

    // 13. Set start state and goal condition in the Planning Space and
    // propagate state IDs to search
    double start_x = 0.5 * world_size_x;
    double start_y = 0.33 * world_size_y;
    const smpl::RobotState start_state = space.getDiscreteCenter({ start_x, start_y });

    double goal_x = 0.5 * world_size_x;
    double goal_y = 0.66 * world_size_y;
    const smpl::RobotState goal_state = space.getDiscreteCenter({ goal_x, goal_y });

    smpl::GoalConstraint goal;
    goal.type = smpl::GoalType::JOINT_STATE_GOAL;
    goal.angles = goal_state;
    goal.angle_tolerances = { res, res };

    if (!space.setGoal(goal)) {
        SMPL_ERROR("Failed to set goal");
        return 1;
    }

    if (!space.setStart(start_state)) {
        SMPL_ERROR("Failed to set start");
        return 1;
    }

    int start_id = space.getStartStateID();
    if (start_id < 0) {
        SMPL_ERROR("Start state id is invalid");
        return 1;
    }

    int goal_id = space.getGoalStateID();
    if (goal_id < 0)  {
        SMPL_ERROR("Goal state id is invalid");
        return 1;
    }

    if (search.set_start(start_id) == 0) {
        SMPL_ERROR("Failed to set planner start state");
        return 1;
    }

    if (search.set_goal(goal_id) == 0) {
        SMPL_ERROR("Failed to set planner goal state");
        return 1;
    }

    // 14. Plan a path

    ReplanParams search_params(10.0);
    search_params.initial_eps = epsilon;
    search_params.final_eps = 1.0;
    search_params.dec_eps = 0.2;
    search_params.return_first_solution = false;
    search_params.repair_time = 1.0;

    auto then = std::chrono::high_resolution_clock::now();
    std::vector<int> solution;
    int solcost;
    bool bret = search.replan(&solution, search_params, &solcost);
    if (!bret) {
        SMPL_ERROR("Search failed to find a solution");
        return 1;
    }
    auto now = std::chrono::high_resolution_clock::now();
    const double elapsed = std::chrono::duration<double>(now - then).count();

    // 15. Extract path from Planning Space

    std::vector<smpl::RobotState> path;
    if (!space.extractPath(solution, path)) {
        SMPL_ERROR("Failed to extract path");
    }

    SMPL_INFO("Path found!");
    SMPL_INFO("  Planning Time: %0.3f", elapsed);
    SMPL_INFO("  Expansion Count (total): %d", search.get_n_expands());
    SMPL_INFO("  Expansion Count (initial): %d", search.get_n_expands_init_solution());
    SMPL_INFO("  Solution (%zu)", solution.size());
//    for (int id : solution) {
//        SMPL_INFO("    %d", id);
//    }
    SMPL_INFO("  Path (%zu)", path.size());

    PrintSolution(std::cout, grid, path);

//    for (const smpl::RobotState& point : path) {
//        SMPL_INFO("    (x: %0.3f, y: %0.3f)", point[0], point[1]);
//    }

    return 0;
}<|MERGE_RESOLUTION|>--- conflicted
+++ resolved
@@ -1,13 +1,6 @@
 #include <cmath>
 #include <chrono>
 
-<<<<<<< HEAD
-#include <leatherman/print.h>
-#include <ros/ros.h>
-#include <sbpl/planners/araplanner.h>
-#include <sbpl/planners/mhaplanner.h>
-=======
->>>>>>> 92da28c6
 #include <smpl/collision_checker.h>
 #include <smpl/occupancy_grid.h>
 #include <smpl/robot_model.h>
@@ -19,16 +12,6 @@
 #include <smpl/graph/manip_lattice_action_space.h>
 #include <smpl/heuristic/attractor_heuristic.h>
 #include <smpl/heuristic/joint_dist_heuristic.h>
-<<<<<<< HEAD
-#include <smpl/heuristic/zero_heuristic.h>
-#include <smpl/occupancy_grid.h>
-#include <smpl/robot_model.h>
-#include <smpl/search/focal_mhastar.h>
-#include <smpl/search/meta_mhastar_dts.h>
-#include <smpl/search/mhastarpp.h>
-#include <smpl/search/unconstrained_mhastar.h>
-=======
->>>>>>> 92da28c6
 
 namespace smpl = sbpl::motion;
 
@@ -434,44 +417,6 @@
     }
 //    PrintActionSpace(actions);
 
-<<<<<<< HEAD
-    // 7. Instantiate Heuristic
-    auto h0 = std::make_shared<smpl::ZeroHeuristic>(pspace, &grid);
-    auto h1 = std::make_shared<smpl::JointDistHeuristic>(pspace, &grid);
-    auto h2 = std::make_shared<smpl::AttractorHeuristic>(pspace, &grid);
-    auto h3 = std::make_shared<smpl::AttractorHeuristic>(pspace, &grid);
-    std::vector<Heuristic*> heuristic_arr;
-    heuristic_arr.push_back(h1.get());
-    heuristic_arr.push_back(h2.get());
-    heuristic_arr.push_back(h3.get());
-
-    h2->setAttractor({ 0.25, 0.66 });
-    h3->setAttractor({ 0.75, 0.66 });
-
-    // 8. Associate Heuristic with Planning Space (for adaptive motion
-    // primitives)
-    pspace->insertHeuristic(h0);
-    pspace->insertHeuristic(h1);
-    pspace->insertHeuristic(h2);
-    pspace->insertHeuristic(h3);
-
-    // 9. Instantiate and Initialize Search (associated with Planning Space)
-    const bool forward = true;
-
-//    auto search = std::make_shared<sbpl::MetaMultiHeuristicAstarDTS>(
-//            pspace.get(), h0.get(), heuristic_arr.data(), heuristic_arr.size());
-//    auto search = std::make_shared<sbpl::FocalMultiHeuristicAstar>(
-//            pspace.get(), h0.get(), heuristic_arr.data(), heuristic_arr.size());
-    auto search = std::make_shared<sbpl::MHAStarPP>(
-            pspace.get(), h0.get(), heuristic_arr.data(), heuristic_arr.size());
-//    auto search = std::make_shared<sbpl::UnconstrainedMHAStar>(
-//            pspace.get(), h0.get(), heuristic_arr.data(), heuristic_arr.size());
-
-    const double epsilon = 50.0;
-//    search->set_initial_mha_eps(100.0);
-    search->set_initialsolution_eps(epsilon);
-    search->set_search_mode(false);
-=======
     // 9. Create Heuristic
     smpl::JointDistHeuristic h;
     if (!h.init(&space)) {
@@ -491,7 +436,6 @@
     const double epsilon = 5.0;
     search.set_initialsolution_eps(epsilon);
     search.set_search_mode(false);
->>>>>>> 92da28c6
 
     // 13. Set start state and goal condition in the Planning Space and
     // propagate state IDs to search
