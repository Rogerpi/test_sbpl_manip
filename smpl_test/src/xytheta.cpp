#include <cmath>
#include <chrono>

#include <smpl/collision_checker.h>
#include <smpl/occupancy_grid.h>
#include <smpl/robot_model.h>
#include <smpl/search/arastar.h>
#include <smpl/console/console.h>
#include <smpl/console/nonstd.h>
#include <smpl/console/ansi.h>
#include <smpl/graph/manip_lattice.h>
#include <smpl/graph/manip_lattice_action_space.h>
#include <smpl/heuristic/attractor_heuristic.h>
#include <smpl/heuristic/joint_dist_heuristic.h>
<<<<<<< HEAD
#include <smpl/heuristic/euclid_dist_heuristic.h>
#include <smpl/occupancy_grid.h>
#include <smpl/robot_model.h>
#include <smpl/search/arastar.h>
#include <smpl/search/traplanner.h>
#include <smpl_test/moveObstacle.h>
=======
>>>>>>> a4762c39

namespace smpl = sbpl::motion;

template <class CharT, class Traits = std::char_traits<CharT>>
auto donothing(std::basic_ostream<CharT, Traits>& o)
    -> std::basic_ostream<CharT, Traits>&
{ return o; }

const bool g_colorize = true;
#define COLOR(o, color) if (g_colorize) { o << (color); }

/// \brief Defines a Robot Model for an (x, y) point robot
///
/// RobotModel base: basic requirements (variable types and limits)
///
/// ForwardKinematicsInterface: forward kinematics interface required by much
/// of smpl; trivial in this case to establish frame of reference
class KinematicVehicleModel :
//    public virtual smpl::RobotModel,
    public smpl::ForwardKinematicsInterface
{
public:

    KinematicVehicleModel() : smpl::RobotModel(), smpl::ForwardKinematicsInterface()
    {
        const std::vector<std::string> joint_names = { "x", "y" };
        setPlanningJoints(joint_names);
    }

    /// \name Required Public Functions from ForwardKinematicsInterface
    ///@{
    bool computeFK(
        const smpl::RobotState& state,
        const std::string& name,
        std::vector<double>& pose) override
    {
        return computePlanningLinkFK(state, pose);
    }

    bool computePlanningLinkFK(
        const smpl::RobotState& state,
        std::vector<double>& pose) override
    {
        pose = { state[0], state[1], 0.0, 0.0, 0.0, 0.0 };
        return true;
    }
    ///@}

    /// \name Required Public Functions from Robot Model
    ///@{
    double minPosLimit(int jidx) const override { return 0.0; }
    double maxPosLimit(int jidx) const override { return 0.0; }
    bool hasPosLimit(int jidx) const override { return false; }
    bool isContinuous(int jidx) const override { return false; }
    double velLimit(int jidx) const override { return 0.0; }
    double accLimit(int jidx) const override { return 0.0; }

    bool checkJointLimits(
        const smpl::RobotState& angles,
        bool verbose = false) override
    {
        return true;
    }
    ///@}

    /// \name Required Public Functions from Extension
    ///@{
    Extension* getExtension(size_t class_code) override
    {
        if (class_code == smpl::GetClassCode<RobotModel>() ||
            class_code == smpl::GetClassCode<ForwardKinematicsInterface>())
        {
            return this;
        } else {
            return nullptr;
        }
    }
    ///@}
};

/// \brief Defines a collision checker for an (x,y) point robot in a grid world.
class GridCollisionChecker : public smpl::CollisionChecker
{
public:

    GridCollisionChecker(sbpl::OccupancyGrid* grid) :
        Extension(), m_grid(grid)
    { }

    /// \name Required Functions from Extension
    ///@{
    Extension* getExtension(size_t class_code) override
    {
        if (class_code == smpl::GetClassCode<smpl::CollisionChecker>()) {
            return this;
        }
        return nullptr;
    }
    ///@}

    void changeOccupancyGrid(sbpl::OccupancyGrid* grid)
    {
            m_grid = grid;
    }
    /// \name Required Functions from CollisionChecker
    ///@{
    bool isStateValid(const smpl::RobotState& state, bool verbose) override;

    bool isStateToStateValid(
        const smpl::RobotState& start,
        const smpl::RobotState& finish,
        bool verbose) override;

    bool interpolatePath(
        const smpl::RobotState& start,
        const smpl::RobotState& finish,
        std::vector<smpl::RobotState>& path) override;
    ///@}

private:

    // a bit heavy-weight for this, since it overlays a distance transform
    sbpl::OccupancyGrid* m_grid;
};

bool GridCollisionChecker::isStateValid(
    const smpl::RobotState& state,
    bool verbose)
{
    if (state.size() < 2) {
        SMPL_ERROR("State contains insufficient data");
        return false;
    }
    double x = state[0];
    double y = state[1];
    double z = 0.0;
    if (!m_grid->isInBounds(x, y, z)) {
        SMPL_DEBUG("state (%0.3f, %0.3f) is out of bounds", x, y);
        return false;
    }
    if (m_grid->getDistanceFromPoint(x, y, z) <= 0.0) {
        SMPL_DEBUG("state (%0.3f, %0.3f) is occupied", x, y);
        return false;
    }
    return true;
}

bool GridCollisionChecker::isStateToStateValid(
    const smpl::RobotState& start,
    const smpl::RobotState& finish,
    bool verbose)
{
    std::vector<smpl::RobotState> path;
    if (!interpolatePath(start, finish, path)) {
        return false;
    }
    return std::all_of(
        path.begin(), path.end(),
        [&](const smpl::RobotState& state)
        {
            return isStateValid(state, false);
        });
}

bool GridCollisionChecker::interpolatePath(
    const smpl::RobotState& start,
    const smpl::RobotState& finish,
    std::vector<smpl::RobotState>& path)
{
    m_grid->resolution();
    const Eigen::Vector2d vstart(start[0], start[1]);
    const Eigen::Vector2d vfinish(finish[0], finish[1]);
    int num_waypoints =
            (int)std::ceil((vfinish - vstart).norm() / m_grid->resolution());
    num_waypoints = std::max(num_waypoints, 2);
    SMPL_DEBUG("interpolate path with %d waypoints", num_waypoints);
    for (int i = 0; i < num_waypoints; ++i) {
        const double alpha = (double)i / (double)(num_waypoints - 1);
        Eigen::Vector2d vinterm = (1.0 - alpha) * vstart + alpha * vfinish;
        smpl::RobotState istate(2);
        istate[0] = vinterm.x();
        istate[1] = vinterm.y();
        path.push_back(std::move(istate));
    }
    return true;
}

/// Add a simple box obstacle in the center of the grid
void SetupOccupancyGrid(sbpl::OccupancyGrid& grid, int xStart, int xEnd, int yIndex)
{
    const int x_count = grid.numCellsX();
    const int y_count = grid.numCellsY();
    const int z_count = grid.numCellsZ();

    //ROS_ERROR_STREAM((y_count>>1));
    
    std::vector<Eigen::Vector3d> points;

    // add horizontal strip down the middle, with holes on the ends
    for (int gx = 0; gx <= x_count - 1; ++gx) 
    {
        double cx, cy, cz;
        if(gx>=xStart && gx<=xEnd)
        {
            grid.gridToWorld(gx, yIndex >> 1, 0, cx, cy, cz);
            points.emplace_back(cx, cy, cz);
                
            grid.gridToWorld(gx, (yIndex >> 1) - 1, 0, cx, cy, cz);
            points.emplace_back(cx, cy, cz);
        }
        /*else
        {
            grid.gridToWorld(gx, (ySize >> 1) - 1, 0, cx, cy, cz);
            points.emplace_back(cx, cy, cz);
        }*/
    }

    SMPL_INFO("Add %zu points to grid", points.size());
    grid.addPointsToField(points);
}


void PrintGrid(std::ostream& o, sbpl::OccupancyGrid& grid)
{
    COLOR(o, sbpl::console::yellow);
    o << '+';
    for (int x = 0; x < grid.numCellsX(); ++x) {
        o << '-';
    }
    o << '+';
    COLOR(o, sbpl::console::reset);
    o << '\n';

    for (int y = grid.numCellsY() - 1; y >= 0; --y) {
        COLOR(o, sbpl::console::yellow);
        o << '|';
        COLOR(o, sbpl::console::reset);
        for (int x = 0; x < grid.numCellsX(); ++x) {
<<<<<<< HEAD
            double d = grid.getDistance(x, y, 0);
            
            /*if((grid.sizeX()-sX)/grid.resolution()==x && ((int)((grid.sizeY()-sY)/grid.resolution()))==y)
                o<<"-1 ";
            else if((grid.sizeX()-gX)/grid.resolution()==x && ((int)((grid.sizeY()-gY)/grid.resolution()))==y)
            {
                ROS_ERROR("Goal");
                o<<"2 ";
            }
            else */if (d <= 0) {
                o << "1 ";
            } 
            else {
                o << "0 ";
=======
            if (grid.getDistance(x, y, 0) <= 0) {
                COLOR(o, sbpl::console::red);
                o << "X";
                COLOR(o, sbpl::console::reset);
            } else {
                o << " ";
>>>>>>> a4762c39
            }
        }
        COLOR(o, sbpl::console::yellow);
        o << '|';
        COLOR(o, sbpl::console::reset);
        o << '\n';
    }

    COLOR(o, sbpl::console::yellow);
    o << '+';
    for (int x = 0; x < grid.numCellsX(); ++x) {
        o << '-';
    }
    o << '+';
    COLOR(o, sbpl::console::reset);
    o << '\n';
}


void PrintPath(std::ostream& o, sbpl::OccupancyGrid& grid, std::vector<smpl::RobotState> path)
{
    std::vector<int> pathX;
    std::vector<int> pathY;

    for(int i=0;i<path.size();i++)
    {
        smpl::RobotState state = path[i]; 
        pathX.push_back((int)((state[0])/grid.resolution()));
        pathY.push_back((int)((state[1])/grid.resolution()));
    }
    for (int y = grid.numCellsY() - 1; y >= 0; --y) 
    {
        for (int x = 0; x < grid.numCellsX(); ++x) 
        {
            double d = grid.getDistance(x, y, 0);
            bool flag = false;
            for(int i=0;i<pathX.size();i++)
            {
                if(x==pathX[i] && y==pathY[i])
                {
                   // ROS_ERROR_STREAM("Path X Y"<<pathX[i]<<","<<pathY[i]);
               
                    flag = true;
                    o<<i<<" ";
                }
                
            } 
            if(!flag)
                if (d <= 0 ) 
                {
                    o << "1 ";
                }    
                else 
                {
                    o << "0 ";
                }
        }
        o << '\n';
    }
}

void PrintActionSpace(const smpl::ManipLatticeActionSpace& aspace)
{
    SMPL_INFO("Action Set:");
    for (int i = 0; i < smpl::MotionPrimitive::Type::NUMBER_OF_MPRIM_TYPES; ++i) {
        smpl::MotionPrimitive::Type prim((smpl::MotionPrimitive::Type)i);
        SMPL_INFO("  %s: %s @ %0.3f", to_cstring(prim), aspace.useAmp(prim) ? "true" : "false", aspace.ampThresh(prim));
    }
    for (auto ait = aspace.begin(); ait != aspace.end(); ++ait) {
        SMPL_INFO("  type: %s", to_cstring(ait->type));
        if (ait->type == sbpl::motion::MotionPrimitive::SNAP_TO_RPY) {
            SMPL_INFO("    enabled: %s", aspace.useAmp(sbpl::motion::MotionPrimitive::SNAP_TO_RPY) ? "true" : "false");
            SMPL_INFO("    thresh: %0.3f", aspace.ampThresh(sbpl::motion::MotionPrimitive::SNAP_TO_RPY));
        }
        else if (ait->type == sbpl::motion::MotionPrimitive::SNAP_TO_XYZ) {
            SMPL_INFO("    enabled: %s", aspace.useAmp(sbpl::motion::MotionPrimitive::SNAP_TO_XYZ) ? "true" : "false");
            SMPL_INFO("    thresh: %0.3f", aspace.ampThresh(sbpl::motion::MotionPrimitive::SNAP_TO_XYZ));
        }
        else if (ait->type == sbpl::motion::MotionPrimitive::SNAP_TO_XYZ_RPY) {
            SMPL_INFO("    enabled: %s", aspace.useAmp(sbpl::motion::MotionPrimitive::SNAP_TO_XYZ_RPY) ? "true" : "false");
            SMPL_INFO("    thresh: %0.3f", aspace.ampThresh(sbpl::motion::MotionPrimitive::SNAP_TO_XYZ_RPY));
        }
        else if (ait->type == sbpl::motion::MotionPrimitive::LONG_DISTANCE ||
                ait->type == sbpl::motion::MotionPrimitive::SHORT_DISTANCE)
        {
            SMPL_INFO_STREAM("    action: " << ait->action);
        }
    }
}

void PrintSolution(
    std::ostream& o,
    const sbpl::OccupancyGrid& grid,
    const std::vector<smpl::RobotState>& path)
{
    std::vector<std::pair<int, int>> discrete_states;
    for (auto& point : path) {
        int dx = (int)(point[0] / grid.resolution());
        int dy = (int)(point[1] / grid.resolution());
        discrete_states.push_back(std::make_pair(dx, dy));
    }

    COLOR(o, sbpl::console::yellow);
    o << '+';
    for (int x = 0; x < grid.numCellsX(); ++x) {
        o << '-';
    }
    o << '+';
    COLOR(o, sbpl::console::reset);
    o << '\n';

    for (int y = grid.numCellsY() - 1; y >= 0; --y) {
        COLOR(o, sbpl::console::yellow);
        o << '|';
        COLOR(o, sbpl::console::reset);
        for (int x = 0; x < grid.numCellsX(); ++x) {
            auto it = std::find(begin(discrete_states), end(discrete_states), std::make_pair(x, y));
            if (it != end(discrete_states)) {
                COLOR(o, sbpl::console::cyan);
                o << 'P';
                COLOR(o, sbpl::console::reset);
            } else {
                if (grid.getDistance(x, y, 0) <= 0) {
                    COLOR(o, sbpl::console::red);
                    o << 'X';
                    COLOR(o, sbpl::console::reset);
                } else {
                    o << " ";
                }
            }
        }
        COLOR(o, sbpl::console::yellow);
        o << '|';
        COLOR(o, sbpl::console::reset);
        o << '\n';
    }

    COLOR(o, sbpl::console::yellow);
    o << '+';
    for (int x = 0; x < grid.numCellsX(); ++x) {
        o << '-';
    }
    o << '+';
    COLOR(o, sbpl::console::reset);
    o << '\n';
}

bool moveObstacle(
        smpl_test::moveObstacle::Request &req,
        smpl_test::moveObstacle::Response &res) 
{
    ROS_ERROR("Here in the service");
    //search->force_planning_from_scratch_and_free_memory();
}

int main(int argc, char* argv[])
{
<<<<<<< HEAD
    ros::init(argc, argv, "xytheta");
    
    ros::NodeHandle nh;
    ros::NodeHandle ph("~");


    ros::ServiceServer moveObstacleSrv = nh.advertiseService("/moveObstacle", &moveObstacle);

    // 1. Instantiate Robot Model
    KinematicVehicleModel robot_model;

    // 2. Instantiate the Environment
    const double grid_res = 0.1;
    const double world_size_x = 0.8;
    const double world_size_y = 0.8;
=======
    if (argc < 2) {
        printf("Usage: xytheta <mprim filepath>\n");
        return 1;
    }

    const char* mprim_path = argv[1];
    SMPL_INFO("Load motion primitives from %s", mprim_path);

    // 1. Create Robot Model
    KinematicVehicleModel robot_model;

    const double res = 1.0; //0.02; // match resolution of grid and state space

    // 2. Create and Initialize the Environment
    const double grid_res = res;
    const double world_size_x = 50.0;
    const double world_size_y = 50.0;
>>>>>>> a4762c39
    const double world_size_z = 1.5 * grid_res;
    const double world_origin_x = 0.0;
    const double world_origin_y = 0.0;
    const double world_origin_z = 0.0;
    const double max_distance_m = 4.0;
    const bool ref_count = false;
    sbpl::OccupancyGrid* grid = new sbpl::OccupancyGrid(
            world_size_x, world_size_y, world_size_z,
            grid_res,
            world_origin_x, world_origin_y, world_origin_z,
            max_distance_m,
            ref_count);
   

<<<<<<< HEAD
    GridCollisionChecker cc(grid);
=======
    // 3. Create Collision Checker
    GridCollisionChecker cc(&grid);
>>>>>>> a4762c39

    // 4. Define Parameters
    smpl::PlanningParams params;
<<<<<<< HEAD
    // 4. Instantiate Planning Space
    auto pspace =
            std::make_shared<smpl::ManipLattice>(&robot_model, &cc, &params);

    //        auto pspace = std::make_shared<WorkspaceLattice>(&robot_model, &cc, &paramss);

    if (!pspace->init({ 0.02, 0.02 })) {
        ROS_ERROR("Failed to initialize Manip Lattice");
=======

    // 5. Create Action Space
    smpl::ManipLatticeActionSpace actions;

    // 6. Create Planning Space
    smpl::ManipLattice space;

    // 7. Initialize Manipulation Lattice with RobotModel, CollisionChecker,
    // PlanningParams, variable resolutions, and ActionSpace
    std::vector<double> resolutions = { res, res };
    if (!space.init(&robot_model, &cc, &params, resolutions, &actions)) {
        SMPL_ERROR("Failed to initialize Manip Lattice");
>>>>>>> a4762c39
        return 1;
    }

    space.setVisualizationFrameId("map"); // for correct rviz visualization

    // 8. Initialize Manipulation Lattice Action Space

    // associate actions with planning space
    if (!actions.init(&space)) {
        SMPL_ERROR("Failed to initialize Manip Lattice Action Space");
        return 1;
    }

<<<<<<< HEAD
    auto aspace = std::make_shared<smpl::ManipLatticeActionSpace>(pspace.get());
    
    if (!aspace->load(mprim_path)) {
        return 1;
    }
    PrintActionSpace(*aspace);
    // 6. Associate Action Space with Planning Space
    pspace->setActionSpace(aspace);

    // 7. Instantiate Heuristic
    auto h = std::make_shared<smpl::JointDistHeuristic>(pspace, grid);
=======
    // load primitives from file, whose path is stored on the param server
    if (!actions.load(mprim_path)) {
        return 1;
    }
//    PrintActionSpace(actions);

    // 9. Create Heuristic
    smpl::JointDistHeuristic h;
    if (!h.init(&space)) {
        SMPL_ERROR("Failed to initialize Joint Dist Heuristic");
        return 1;
    }
>>>>>>> a4762c39

    // 10. Associate Heuristic with Planning Space. In this case, Manip Lattice
    // Action Space may use this to determine when to use adaptive motion
    // primitives.
    space.insertHeuristic(&h);

<<<<<<< HEAD
    // 9. Instantiate and Initialize Search (associated with Planning Space)
    const bool forward = true;
    auto search = std::make_shared<sbpl::TRAPlanner>(pspace.get(), h.get(), forward);
=======
    // 11. Create Search, associated with the planning space and heuristic
    sbpl::ARAStar search(&space, &h);
>>>>>>> a4762c39

    // 12. Configure Search Behavior
    const double epsilon = 5.0;
    search.set_initialsolution_eps(epsilon);
    search.set_search_mode(false);

    // 13. Set start state and goal condition in the Planning Space and
    // propagate state IDs to search
<<<<<<< HEAD
    double start_x = 0.2;
    double start_y = 0.2;
    const smpl::RobotState start_state = { start_x, start_y };

    double goal_x = 0.6;
    double goal_y = 0.6;
    const smpl::RobotState goal_state = { goal_x, goal_y };
=======
    double start_x = 0.5 * world_size_x;
    double start_y = 0.33 * world_size_y;
    const smpl::RobotState start_state = space.getDiscreteCenter({ start_x, start_y });

    double goal_x = 0.5 * world_size_x;
    double goal_y = 0.66 * world_size_y;
    const smpl::RobotState goal_state = space.getDiscreteCenter({ goal_x, goal_y });
>>>>>>> a4762c39

    smpl::GoalConstraint goal;
    goal.type = smpl::GoalType::JOINT_STATE_GOAL;
    goal.angles = goal_state;
    goal.angle_tolerances = { res, res };

    if (!space.setGoal(goal)) {
        SMPL_ERROR("Failed to set goal");
        return 1;
    }

    if (!space.setStart(start_state)) {
        SMPL_ERROR("Failed to set start");
        return 1;
    }

<<<<<<< HEAD
    int start_id = pspace->getStartStateID();

=======
    int start_id = space.getStartStateID();
>>>>>>> a4762c39
    if (start_id < 0) {
        SMPL_ERROR("Start state id is invalid");
        return 1;
    }

    int goal_id = space.getGoalStateID();
    if (goal_id < 0)  {
        SMPL_ERROR("Goal state id is invalid");
        return 1;
    }
<<<<<<< HEAD
   
    if (search->set_start(start_id) == 0) {
        ROS_ERROR("Failed to set planner start state");
=======

    if (search.set_start(start_id) == 0) {
        SMPL_ERROR("Failed to set planner start state");
>>>>>>> a4762c39
        return 1;
    }

    if (search.set_goal(goal_id) == 0) {
        SMPL_ERROR("Failed to set planner goal state");
        return 1;
    }

<<<<<<< HEAD

    SetupOccupancyGrid(*grid,3,5,8);
    PrintGrid(std::cout, *grid);

     // 11. Plan a path
=======
    // 14. Plan a path
>>>>>>> a4762c39

    ReplanParams search_params(10.0);
    search_params.initial_eps = epsilon;
    search_params.final_eps = 1.0;
    search_params.dec_eps = 0.2;
    search_params.return_first_solution = false;
    search_params.repair_time = 1.0;

    auto then = std::chrono::high_resolution_clock::now();
    std::vector<int> solution;
    int solcost;
    bool bret = search.replan(&solution, search_params, &solcost);
    if (!bret) {
        SMPL_ERROR("Search failed to find a solution");
        return 1;
    }

    auto now = std::chrono::high_resolution_clock::now();
    const double elapsed = std::chrono::duration<double>(now - then).count();

    // 15. Extract path from Planning Space

    std::vector<smpl::RobotState> path;
<<<<<<< HEAD
    std::vector<geometry_msgs::PoseStamped> eePath;
    if (!pspace->extractPath(solution, path, eePath)) {
        ROS_ERROR("Failed to extract path");
    }

    ROS_INFO("Path found!");
    ROS_INFO("  Planning Time: %0.3f", elapsed);
    ROS_INFO("  Expansion Count (total): %d", search->get_n_expands());
    ROS_INFO("  Expansion Count (initial): %d", search->get_n_expands_init_solution());
    ROS_INFO("  Solution (%zu)", solution.size());
    for (int id : solution) {
        ROS_INFO("    %d", id);
    }
    ROS_INFO("  Path (%zu)", path.size());
    for (const smpl::RobotState& point : path) {
        ROS_INFO("    (x: %0.3f, y: %0.3f)", point[0], point[1]);
    }
    PrintPath(std::cout,*grid,path);

    /*grid = new sbpl::OccupancyGrid(
            world_size_x, world_size_y, world_size_z,
            grid_res,
            world_origin_x, world_origin_y, world_origin_z,
            max_distance_m,
            ref_count);


    SetupOccupancyGrid(*grid,23,27,48);

     cc.changeOccupancyGrid(grid);

    solution.clear();
    solcost = 0;
    path.clear();
    eePath.clear();
    search->costs_changed();
    //search->force_planning_from_scratch();
    bret = search->replan(&solution, search_params, &solcost);
    if (!bret) {
        ROS_ERROR("Search failed to find a solution");
        return 1;
    }
    
    now = std::chrono::high_resolution_clock::now();
    const double elapsed2 = std::chrono::duration<double>(now - then).count();

    // 12. Extract path from Planning Space

     if (!pspace->extractPath(solution, path, eePath)) {
        ROS_ERROR("Failed to extract path");
    }
=======
    if (!space.extractPath(solution, path)) {
        SMPL_ERROR("Failed to extract path");
    }

    SMPL_INFO("Path found!");
    SMPL_INFO("  Planning Time: %0.3f", elapsed);
    SMPL_INFO("  Expansion Count (total): %d", search.get_n_expands());
    SMPL_INFO("  Expansion Count (initial): %d", search.get_n_expands_init_solution());
    SMPL_INFO("  Solution (%zu)", solution.size());
//    for (int id : solution) {
//        SMPL_INFO("    %d", id);
//    }
    SMPL_INFO("  Path (%zu)", path.size());

    PrintSolution(std::cout, grid, path);

//    for (const smpl::RobotState& point : path) {
//        SMPL_INFO("    (x: %0.3f, y: %0.3f)", point[0], point[1]);
//    }
>>>>>>> a4762c39

    ROS_INFO("Path found!");
    ROS_INFO("  Planning Time: %0.3f", elapsed2);
    ROS_INFO("  Expansion Count (total): %d", search->get_n_expands());
    ROS_INFO("  Expansion Count (initial): %d", search->get_n_expands_init_solution());
    ROS_INFO("  Solution (%zu)", solution.size());
    for (int id : solution) {
        ROS_INFO("    %d", id);
    }
    ROS_INFO("  Path (%zu)", path.size());
    for (const smpl::RobotState& point : path) {
        ROS_INFO("    (x: %0.3f, y: %0.3f)", point[0], point[1]);
    }
    PrintPath(std::cout,*grid,path);*/
    return 0;
}

<|MERGE_RESOLUTION|>--- conflicted
+++ resolved
@@ -12,15 +12,13 @@
 #include <smpl/graph/manip_lattice_action_space.h>
 #include <smpl/heuristic/attractor_heuristic.h>
 #include <smpl/heuristic/joint_dist_heuristic.h>
-<<<<<<< HEAD
+
 #include <smpl/heuristic/euclid_dist_heuristic.h>
 #include <smpl/occupancy_grid.h>
 #include <smpl/robot_model.h>
 #include <smpl/search/arastar.h>
 #include <smpl/search/traplanner.h>
 #include <smpl_test/moveObstacle.h>
-=======
->>>>>>> a4762c39
 
 namespace smpl = sbpl::motion;
 
@@ -259,7 +257,6 @@
         o << '|';
         COLOR(o, sbpl::console::reset);
         for (int x = 0; x < grid.numCellsX(); ++x) {
-<<<<<<< HEAD
             double d = grid.getDistance(x, y, 0);
             
             /*if((grid.sizeX()-sX)/grid.resolution()==x && ((int)((grid.sizeY()-sY)/grid.resolution()))==y)
@@ -274,14 +271,12 @@
             } 
             else {
                 o << "0 ";
-=======
             if (grid.getDistance(x, y, 0) <= 0) {
                 COLOR(o, sbpl::console::red);
                 o << "X";
                 COLOR(o, sbpl::console::reset);
             } else {
                 o << " ";
->>>>>>> a4762c39
             }
         }
         COLOR(o, sbpl::console::yellow);
@@ -299,7 +294,7 @@
     COLOR(o, sbpl::console::reset);
     o << '\n';
 }
-
+}
 
 void PrintPath(std::ostream& o, sbpl::OccupancyGrid& grid, std::vector<smpl::RobotState> path)
 {
@@ -439,7 +434,7 @@
 
 int main(int argc, char* argv[])
 {
-<<<<<<< HEAD
+
     ros::init(argc, argv, "xytheta");
     
     ros::NodeHandle nh;
@@ -455,7 +450,7 @@
     const double grid_res = 0.1;
     const double world_size_x = 0.8;
     const double world_size_y = 0.8;
-=======
+
     if (argc < 2) {
         printf("Usage: xytheta <mprim filepath>\n");
         return 1;
@@ -473,7 +468,7 @@
     const double grid_res = res;
     const double world_size_x = 50.0;
     const double world_size_y = 50.0;
->>>>>>> a4762c39
+
     const double world_size_z = 1.5 * grid_res;
     const double world_origin_x = 0.0;
     const double world_origin_y = 0.0;
@@ -488,16 +483,12 @@
             ref_count);
    
 
-<<<<<<< HEAD
     GridCollisionChecker cc(grid);
-=======
     // 3. Create Collision Checker
     GridCollisionChecker cc(&grid);
->>>>>>> a4762c39
 
     // 4. Define Parameters
     smpl::PlanningParams params;
-<<<<<<< HEAD
     // 4. Instantiate Planning Space
     auto pspace =
             std::make_shared<smpl::ManipLattice>(&robot_model, &cc, &params);
@@ -506,7 +497,6 @@
 
     if (!pspace->init({ 0.02, 0.02 })) {
         ROS_ERROR("Failed to initialize Manip Lattice");
-=======
 
     // 5. Create Action Space
     smpl::ManipLatticeActionSpace actions;
@@ -519,7 +509,6 @@
     std::vector<double> resolutions = { res, res };
     if (!space.init(&robot_model, &cc, &params, resolutions, &actions)) {
         SMPL_ERROR("Failed to initialize Manip Lattice");
->>>>>>> a4762c39
         return 1;
     }
 
@@ -533,7 +522,6 @@
         return 1;
     }
 
-<<<<<<< HEAD
     auto aspace = std::make_shared<smpl::ManipLatticeActionSpace>(pspace.get());
     
     if (!aspace->load(mprim_path)) {
@@ -545,7 +533,6 @@
 
     // 7. Instantiate Heuristic
     auto h = std::make_shared<smpl::JointDistHeuristic>(pspace, grid);
-=======
     // load primitives from file, whose path is stored on the param server
     if (!actions.load(mprim_path)) {
         return 1;
@@ -558,21 +545,19 @@
         SMPL_ERROR("Failed to initialize Joint Dist Heuristic");
         return 1;
     }
->>>>>>> a4762c39
 
     // 10. Associate Heuristic with Planning Space. In this case, Manip Lattice
     // Action Space may use this to determine when to use adaptive motion
     // primitives.
     space.insertHeuristic(&h);
 
-<<<<<<< HEAD
+
     // 9. Instantiate and Initialize Search (associated with Planning Space)
     const bool forward = true;
     auto search = std::make_shared<sbpl::TRAPlanner>(pspace.get(), h.get(), forward);
-=======
+
     // 11. Create Search, associated with the planning space and heuristic
     sbpl::ARAStar search(&space, &h);
->>>>>>> a4762c39
 
     // 12. Configure Search Behavior
     const double epsilon = 5.0;
@@ -581,7 +566,7 @@
 
     // 13. Set start state and goal condition in the Planning Space and
     // propagate state IDs to search
-<<<<<<< HEAD
+
     double start_x = 0.2;
     double start_y = 0.2;
     const smpl::RobotState start_state = { start_x, start_y };
@@ -589,7 +574,7 @@
     double goal_x = 0.6;
     double goal_y = 0.6;
     const smpl::RobotState goal_state = { goal_x, goal_y };
-=======
+
     double start_x = 0.5 * world_size_x;
     double start_y = 0.33 * world_size_y;
     const smpl::RobotState start_state = space.getDiscreteCenter({ start_x, start_y });
@@ -597,7 +582,6 @@
     double goal_x = 0.5 * world_size_x;
     double goal_y = 0.66 * world_size_y;
     const smpl::RobotState goal_state = space.getDiscreteCenter({ goal_x, goal_y });
->>>>>>> a4762c39
 
     smpl::GoalConstraint goal;
     goal.type = smpl::GoalType::JOINT_STATE_GOAL;
@@ -614,12 +598,10 @@
         return 1;
     }
 
-<<<<<<< HEAD
+
     int start_id = pspace->getStartStateID();
 
-=======
     int start_id = space.getStartStateID();
->>>>>>> a4762c39
     if (start_id < 0) {
         SMPL_ERROR("Start state id is invalid");
         return 1;
@@ -630,15 +612,12 @@
         SMPL_ERROR("Goal state id is invalid");
         return 1;
     }
-<<<<<<< HEAD
    
     if (search->set_start(start_id) == 0) {
         ROS_ERROR("Failed to set planner start state");
-=======
 
     if (search.set_start(start_id) == 0) {
         SMPL_ERROR("Failed to set planner start state");
->>>>>>> a4762c39
         return 1;
     }
 
@@ -647,16 +626,13 @@
         return 1;
     }
 
-<<<<<<< HEAD
 
     SetupOccupancyGrid(*grid,3,5,8);
     PrintGrid(std::cout, *grid);
 
      // 11. Plan a path
-=======
+
     // 14. Plan a path
->>>>>>> a4762c39
-
     ReplanParams search_params(10.0);
     search_params.initial_eps = epsilon;
     search_params.final_eps = 1.0;
@@ -679,7 +655,7 @@
     // 15. Extract path from Planning Space
 
     std::vector<smpl::RobotState> path;
-<<<<<<< HEAD
+
     std::vector<geometry_msgs::PoseStamped> eePath;
     if (!pspace->extractPath(solution, path, eePath)) {
         ROS_ERROR("Failed to extract path");
@@ -731,7 +707,7 @@
      if (!pspace->extractPath(solution, path, eePath)) {
         ROS_ERROR("Failed to extract path");
     }
-=======
+
     if (!space.extractPath(solution, path)) {
         SMPL_ERROR("Failed to extract path");
     }
@@ -751,7 +727,6 @@
 //    for (const smpl::RobotState& point : path) {
 //        SMPL_INFO("    (x: %0.3f, y: %0.3f)", point[0], point[1]);
 //    }
->>>>>>> a4762c39
 
     ROS_INFO("Path found!");
     ROS_INFO("  Planning Time: %0.3f", elapsed2);
